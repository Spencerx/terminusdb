--- conflicted
+++ resolved
@@ -1686,7 +1686,6 @@
     Date = date(_Y,_M,_D,_HH,_MM,_SS,_,_,_),
     !,
     date_string(Date,String).
-<<<<<<< HEAD
 literally(Rational^^'http://www.w3.org/2001/XMLSchema#decimal', Integer) :-
     % Convert integer-valued rationals to integers for operations like limit/offset
     rational(Rational),
@@ -1699,8 +1698,6 @@
     Rational =:= floor(Rational),
     !,
     Integer is truncate(Rational).
-=======
->>>>>>> bf4129b4
 literally(X^^_T, X) :-
     !.
 literally(X@_L, X) :-
@@ -5922,10 +5919,5 @@
 
 :- end_tests(trampoline).
 
-<<<<<<< HEAD
 % Include decimal precision tests from separate file
 :- include('decimal_precision_test.pl').
-=======
-% Load comparison operator tests
-:- use_module(comparison_tests).
->>>>>>> bf4129b4
