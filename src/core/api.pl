--- conflicted
+++ resolved
@@ -110,18 +110,7 @@
               unbundle/4,
 
               % api_document.pl
-<<<<<<< HEAD
-              api_generate_documents/11,
-              api_generate_documents_by_type/12,
-              api_generate_documents_by_query/13,
-              api_get_document/10,
-              api_insert_documents/11,
-              api_delete_documents/9,
-              api_delete_document/9,
-              api_replace_documents/11,
-              api_nuke_documents/8,
-=======
-              api_get_document_read_transaction/5,
+              api_get_document_read_transaction/7,
               api_generate_document_ids/6,
               api_generate_document_ids_by_type/6,
               api_generate_document_ids_by_query/7,
@@ -131,7 +120,6 @@
               api_delete_document/7,
               api_replace_documents/9,
               api_nuke_documents/6,
->>>>>>> a90b57d5
 
               % api_user_organizations.pl
               user_organizations/3
