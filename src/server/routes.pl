--- conflicted
+++ resolved
@@ -753,8 +753,6 @@
                  prefix,
                  methods([options,post,delete,get,put])]).
 
-<<<<<<< HEAD
-=======
 get_data_version(Request, data_version(Data_Version_Label, Data_Version_Value)) :-
     memberchk(terminusdb_data_version(Data_Version), Request),
     !,
@@ -769,38 +767,6 @@
 write_data_version_header(data_version(Data_Version_Label, Data_Version_Value)) :-
     format("TerminusDB-Data-Version: ~s:~s~n", [Data_Version_Label, Data_Version_Value]),
 
-ensure_json_header_written(Request, As_List, Header_Written) :-
-    Header_Written = written(Written),
-    (   var(Written)
-    ->  nb_setarg(1, Header_Written, true),
-        write_cors_headers(Request),
-        (   As_List = true
-        ->  format("Content-type: application/json; charset=UTF-8~n~n", []),
-            format("[~n")
-        ;   format("Content-type: application/json; stream=true; charset=UTF-8~n~n", []))
-    ;   true).
-
-json_write_with_header(Request, Document, Header_Written, As_List, JSON_Options) :-
-    % pretty hairy stuff just to support dumb parsers that can't deal with streaming json
-    Header_Written = written(Written),
-    (   var(Written)
-    ->  First_Element = true
-    ;   First_Element = false),
-    ensure_json_header_written(Request, As_List, Header_Written),
-
-    (   First_Element = false,
-        As_List = true
-    ->  format(",~n")
-    ;   true),
-    json_write_dict(current_output, Document, JSON_Options),
-
-    % only print the newline here if we're not printing as a list.
-    % In the case of list printing, the separators handle the newlines.
-    (   As_List = true
-    ->  true
-    ;   nl).
-
->>>>>>> e836f569
 document_handler(get, Path, Request, System_DB, Auth) :-
     api_report_errors(
         get_documents,
@@ -833,39 +799,21 @@
             ->  JSON_Options = [width(0)]
             ;   JSON_Options = []),
 
-<<<<<<< HEAD
+            get_data_version(Request, Data_Version_Option),
+
             cors_json_stream_start(Stream_Started),
 
             (   nonvar(Query) % dictionaries do not need tags to be bound
-            ->  forall(api_generate_documents_by_query(System_DB, Auth, Path, Graph_Type, Compress_Ids, Unfold, Type, Query, Skip, Count, Document),
+            ->  forall(api_generate_documents_by_query(System_DB, Auth, Path, Graph_Type, Compress_Ids, Unfold, Type, Query, Skip, Count, Data_Version_Option, Document),
                        cors_json_stream_write_dict(Request, As_List, Stream_Started, Document, JSON_Options))
             ;   ground(Id)
-            ->  api_get_document(System_DB, Auth, Path, Graph_Type, Compress_Ids, Unfold, Id, Document),
+            ->  api_get_document(System_DB, Auth, Path, Graph_Type, Compress_Ids, Unfold, Data_Version_Option, Id, Document),
                 cors_json_stream_write_dict(Request, As_List, Stream_Started, Document, JSON_Options)
             ;   ground(Type)
-            ->  forall(api_generate_documents_by_type(System_DB, Auth, Path, Graph_Type, Compress_Ids, Unfold, Type, Skip, Count, Document),
+            ->  forall(api_generate_documents_by_type(System_DB, Auth, Path, Graph_Type, Compress_Ids, Unfold, Type, Skip, Count, Data_Version_Option, Document),
                        cors_json_stream_write_dict(Request, As_List, Stream_Started, Document, JSON_Options))
-            ;   forall(api_generate_documents(System_DB, Auth, Path, Graph_Type, Compress_Ids, Unfold, Skip, Count, Document),
+            ;   forall(api_generate_documents(System_DB, Auth, Path, Graph_Type, Compress_Ids, Unfold, Skip, Count, Data_Version_Option, Document),
                        cors_json_stream_write_dict(Request, As_List, Stream_Started, Document, JSON_Options))),
-=======
-            get_data_version(Request, Data_Version_Option),
-
-            Header_Written = written(_),
-            (   nonvar(Query) % dictionaries do not need tags to be bound
-            ->  forall(api_generate_documents_by_query(System_DB, Auth, Path, Graph_Type, Compress_Ids, Unfold, Type, Query, Skip, Count, Data_Version_Option, Document),
-                       json_write_with_header(Request, Document, Header_Written, As_List, JSON_Options))
-            ;   ground(Id)
-            ->  api_get_document(System_DB, Auth, Path, Graph_Type, Compress_Ids, Unfold, Data_Version_Option, Id, Document),
-                json_write_with_header(Request, Document, Header_Written, As_List, JSON_Options)
-            ;   ground(Type)
-            ->  forall(api_generate_documents_by_type(System_DB, Auth, Path, Graph_Type, Compress_Ids, Unfold, Type, Skip, Count, Data_Version_Option, Document),
-                       json_write_with_header(Request, Document, Header_Written, As_List, JSON_Options))
-            ;   forall(api_generate_documents(System_DB, Auth, Path, Graph_Type, Compress_Ids, Unfold, Skip, Count, Data_Version_Option, Document),
-                       json_write_with_header(Request, Document, Header_Written, As_List, JSON_Options))),
-
-            % ensure the header has been written by now.
-            ensure_json_header_written(Request, As_List, Header_Written),
->>>>>>> e836f569
 
             cors_json_stream_end(Request, As_List, Stream_Started)
         )).
