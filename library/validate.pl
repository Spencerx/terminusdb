--- conflicted
+++ resolved
@@ -37,11 +37,7 @@
 :- use_module(jsonld).
 :- use_module(library(semweb/turtle)).
 
-<<<<<<< HEAD
 :- use_module(expansions).
-=======
-%:- use_module(expansions).
->>>>>>> 2e7eb290
 
 :- use_module(literals).
 
@@ -189,12 +185,7 @@
                  )
                 ))
     ;   true).
-<<<<<<< HEAD
-commit_validation_object(Validation_Object) :-
-    /*
-=======
 commit_validation_object(Validation_Object, [Parent_Transaction]) :-
->>>>>>> 2e7eb290
     validation_object{
         parent : Parent_Transaction,
         descriptor: Descriptor,
@@ -202,7 +193,7 @@
         schema_objects: Schema_Objects,
         inference_objects: Inference_Objects
     } :< Validation_Object,
-*/  
+
     branch_descriptor{ repository_descriptor: Repository_Descriptor,
                        branch_name : Branch_Name} :< Descriptor,
     !,
