:- module(capabilities,[
              key_auth/2,
              key_user/2,
              get_user/2,
              user_action/2,
              auth_action_scope/3,
              add_database_resource/3,
              delete_database_resource/1,
              write_cors_headers/1
          ]).
                 
/** <module> Capabilities
 * 
 * Capability system for access control.
 * 
 * We will eventually integrate a rich ontological model which 
 * enables fine grained permission access to the database.
 *
 * * * * * * * * * * * * * COPYRIGHT NOTICE  * * * * * * * * * * * * * * *
 *                                                                       *
 *  This file is part of TerminusDB.                                     *
 *                                                                       *
 *  TerminusDB is free software: you can redistribute it and/or modify   *
 *  it under the terms of the GNU General Public License as published by *
 *  the Free Software Foundation, either version 3 of the License, or    *
 *  (at your option) any later version.                                  *
 *                                                                       *
 *  TerminusDB is distributed in the hope that it will be useful,        *
 *  but WITHOUT ANY WARRANTY; without even the implied warranty of       *
 *  MERCHANTABILITY or FITNESS FOR A PARTICULAR PURPOSE.  See the        *
 *  GNU General Public License for more details.                         *
 *                                                                       *
 *  You should have received a copy of the GNU General Public License    *
 *  along with TerminusDB.  If not, see <https://www.gnu.org/licenses/>. *
 *                                                                       *
 * * * * * * * * * * * * * * * * * * * * * * * * * * * * * * * * * * * * *
 */

:- use_module(config(config),[]).
:- use_module(library(crypto)).
:- use_module(library(utils)).
:- use_module(library(file_utils)).
:- use_module(library(triplestore)).
:- use_module(library(frame)).
:- use_module(library(json_ld)).
:- use_module(library(database)).
:- use_module(library(database_utils)).
:- use_module(library(sdk)).
:- op(1050, xfx, =>).

/** 
 * root_user_id(Root_User_ID : uri) is det.
 */
root_user_id(Root) :-
    config:server(Server),
    atomic_list_concat([Server,'/terminus/document/admin'],Root).

/** 
 * key_user(+Key,-User) is det.
 * 
 * Key user association - goes only one way
 */ 
key_user(Key, User_ID) :-
<<<<<<< HEAD
    coerce_literal_string(Key,K),
    md5_hash(K, Hash, []),
    
=======
>>>>>>> 28e82b69
    terminus_database_name(Collection),
    connect(Collection,DB),
    ask(DB, 
        select([User_ID], 
		       (
			       t( User_ID , rdf/type , terminus/'User' ), 
			       t( User_ID , terminus/user_key_hash, Hash^^_ )
		       )
	          )
       ),
    atom_string(Hash_Atom, Hash),
    crypto_password_hash(Key, Hash_Atom).

/** 
 * get_user(+User_ID, -User) is det.
 * 
 * Gets back a full user object which includes all authorities
 */
get_user(User_ID, User) :-
    terminus_database(Database),
    terminus_context(Ctx),
    
    entity_jsonld(User_ID,Ctx,Database,3,User).


/** 
 * key_auth(Key,Auth) is det. 
 *  
 * Give a capabilities JSON object corresponding to the capabilities
 * of the key supplied by searching the core permissions database.
 */ 
key_auth(Key, Auth) :-
    key_user(Key,User_ID),

    terminus_database(Database),
    terminus_context(Ctx),

    user_auth_id(User_ID, Auth_ID),
    
    entity_jsonld(Auth_ID,Ctx,Database,Auth).

/* 
 * user_auth_id(User,Auth_id) is semidet.
 * 
 * Maybe should return the auth object - as soon as we have 
 * obj embedded in woql.
 */
user_auth_id(User_ID, Auth_ID) :-
    terminus_database_name(Collection),
    connect(Collection,DB),
    ask(DB, 
        select([Auth_ID], 
		       (
			       t( User_ID , rdf/type , terminus/'User' ), 
			       t( User_ID , terminus/authority, Auth_ID )
		       )
	          )
       ).

/*
 * user_action(+User,-Action) is nondet.
 */
user_action(User,Action) :-
    terminus_database_name(Collection),
    connect(Collection,DB),
    ask(DB, 
        select([Action], 
		       (
			       t( User , rdf/type , terminus/'User' ), 
			       t( User , terminus/authority, Auth ), 
			       t( Auth , terminus/action, Action)
		       )
	          )
       ).

/* 
 * auth_action_scop(Auth,Action,Scope) is nondet.
 * 
 * Does Auth object have capability Action on scope Scope.
 * 
 * This needs to implement some of the logical character of scope subsumption.
 */
auth_action_scope(Auth, Action, Resource_ID) :-
    terminus_database_name(Collection),
    connect(Collection, DB),
    ask(DB, 
	    where(
            (
                t(Auth, terminus/action, Action),
                t(Auth, terminus/authority_scope, Scope),
                t(Scope, terminus/id, Resource_ID ^^ (xsd/anyURI))
            )
        )
	   ).

/*  
 * add_database_resource(DB,URI,Doc) is det.
 * 
 * Adds a database resource object to the capability instance database for the purpose of 
 * authority reference.
 * 
 * DB is the name of the database, URI is its identifier and Doc is a document which 
 * describes all of its metadata properties.
 */
add_database_resource(DB_Name,URI,Doc) :-
    /* Don't create database resources if they already exist */
    (   database_exists(URI)
    ->  throw(http_reply(method_not_allowed('terminus:create_database','Database exists')))
    ;   true),
    
    /* This check is required to cary out appropriate auth restriction */
    (   get_dict('@type', Doc, "terminus:Database")
    ->  true
    ;   format(atom(MSG),'Unable to create database metadata due to capabilities authorised.',[]),
        throw(http_reply(method_not_allowed(URI,MSG)))),

    terminus_database_name(Collection),
    connect(Collection, DB),
    ask(DB, 
	    (
            true
        =>
            insert(doc/server, terminus/resource_includes, doc/DB_Name),
            insert(doc/DB_Name, terminus/id, URI^^(xsd/anyURI)),
            update_object(doc/DB_Name,Doc)            
        )
       ).


/*  
 * delete_database_resource(URI) is det.
 * 
 * Deletes a database resource object to the capability instance database for the purpose of 
 * removing the authority reference.
 */
delete_database_resource(URI) :-
    % hmmm... this is going to be tricky... We need to delete all references to the object.
    % but are those references then going to be "naked" having no other reference?
    %
    % Supposing we have only one scope for an auth, do we delete the auth? 
    terminus_database_name(Collection),
    connect(Collection, DB),
    % delete the object
    ask(DB, 
        (
            where(
                (
                    t(DB_URI, terminus/id, URI^^(xsd/anyURI)),
                    t(DB_URI, rdf/type, terminus/'Database')
                ))
        =>  
            delete_object(DB_URI)
        )).

/*  
 * write_cors_headers(Resource_URI) is det.
 * 
 * Writes cors headers associated with Resource_URI
 */
write_cors_headers(Resource_URI) :-
    terminus_database_name(Collection),
    connect(Collection, DB),
    % delete the object
    findall(Origin,
            ask(DB, 
                where(   
                    (   t(Internal_Resource_URI, terminus/allow_origin, Origin^^(xsd/string)),
                        t(Internal_Resource_URI, terminus/id, Resource_URI^^(xsd/anyURI))
                    )
                )),
            Origins),
    current_output(Out),
    format(Out,'Access-Control-Allow-Methods: GET, POST, DELETE, OPTIONS\n',[]),
    format(Out,'Access-Control-Allow-Credentials: true\n',[]),
    format(Out,'Access-Control-Max-Age: 1728000\n',[]),
    format(Out,'Access-Control-Allow-Headers: Accept, Accept-Encoding, Accept-Language, Host, Origin, Referer, Content-Type, Content-Length, Content-Range, Content-Disposition, Content-Description\n',[]), 
    format(Out,'Access-Control-Allow-Origin: ',[]),
    write_domains(Out,Origins),
    format(Out,'\n',[]).

write_domains(_,[]).
write_domains(Out,[H|T]) :-
    write(Out,H),
    (   T == []
    ->  true
    ;   write(' '),
        write_domains(Out,T)
    ).<|MERGE_RESOLUTION|>--- conflicted
+++ resolved
@@ -61,12 +61,7 @@
  * Key user association - goes only one way
  */ 
 key_user(Key, User_ID) :-
-<<<<<<< HEAD
     coerce_literal_string(Key,K),
-    md5_hash(K, Hash, []),
-    
-=======
->>>>>>> 28e82b69
     terminus_database_name(Collection),
     connect(Collection,DB),
     ask(DB, 
@@ -78,7 +73,7 @@
 	          )
        ),
     atom_string(Hash_Atom, Hash),
-    crypto_password_hash(Key, Hash_Atom).
+    crypto_password_hash(K, Hash_Atom).
 
 /** 
  * get_user(+User_ID, -User) is det.
