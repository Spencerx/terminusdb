:- module(api,[]).

/** <module> HTTP API
 *
 * The Terminus DB API interface.
 *
 * A RESTful endpoint inventory for weilding the full capabilities of the
 * terminusDB.
 *
 * * * * * * * * * * * * * COPYRIGHT NOTICE  * * * * * * * * * * * * * * *
 *                                                                       *
 *  This file is part of TerminusDB.                                     *
 *                                                                       *
 *  TerminusDB is free software: you can redistribute it and/or modify   *
 *  it under the terms of the GNU General Public License as published by *
 *  the Free Software Foundation, under version 3 of the License.        *
 *                                                                       *
 *                                                                       *
 *  TerminusDB is distributed in the hope that it will be useful,        *
 *  but WITHOUT ANY WARRANTY; without even the implied warranty of       *
 *  MERCHANTABILITY or FITNESS FOR A PARTICULAR PURPOSE.  See the        *
 *  GNU General Public License for more details.                         *
 *                                                                       *
 *  You should have received a copy of the GNU General Public License    *
 *  along with TerminusDB.  If not, see <https://www.gnu.org/licenses/>. *
 *                                                                       *
 * * * * * * * * * * * * * * * * * * * * * * * * * * * * * * * * * * * * */

% http libraries
:- use_module(library(http/http_log)).
:- use_module(library(http/http_dispatch)).
:- use_module(library(http/http_server_files)).
:- use_module(library(http/html_write)).
:- use_module(library(http/http_path)).
:- use_module(library(http/html_head)).
:- use_module(library(http/http_parameters)).
:- use_module(library(http/http_json)).
:- use_module(library(http/http_client)).
:- use_module(library(http/http_header)).
:- use_module(library(http/http_cors)).
:- use_module(library(http/json)).
:- use_module(library(http/json_convert)).

% multipart
:- use_module(library(http/http_multipart_plugin)).

% Authentication library is only half used.
% and Auth is custom, not actually "Basic"
% Results should be cached!
:- use_module(library(http/http_authenticate)).

% Load capabilities library
:- use_module(capabilities).

% woql libraries
:- use_module(woql_compile).

% Default utils
:- use_module(utils).

% Database utils
:- use_module(database_utils).

% Database construction utils
:- use_module(database).

% Frame and document processing
:- use_module(frame).

% JSON manipulation
:- use_module(jsonld).

% JSON Queries
:- use_module(json_woql).

% File processing
:- use_module(file_utils, [terminus_path/1]).

% Validation
:- use_module(validate).

% Dumping turtle
:- use_module(turtle_utils).

% Time travel
:- use_module(time_travel).

:- use_module(prefixes).
:- use_module(sdk).

%%%%%%%%%%%%% API Paths %%%%%%%%%%%%%%%%%%%%%%%%%%%%%%

%% Set base location
% We may want to allow this as a setting...
:- multifile http:location/3.
:- dynamic http:location/3.
http:location(root, '/', []).

:- http_handler(root(.), cors_catch(connect_handler(Method)),
                [method(Method),
                 methods([options,get])]).
:- http_handler(root(console), cors_catch(console_handler(Method)),
                [method(Method),
                 methods([options,get])]).
:- http_handler(root(message), cors_catch(message_handler(Method)),
                [method(Method),
                 methods([options,get,post])]).
% Deprecated!
:- http_handler(root(dashboard), cors_catch(console_handler(Method)),
                [method(Method),
                 methods([options,get])]).
:- http_handler(root(DB), cors_catch(db_handler(Method,DB)),
                [method(Method),
                 methods([options,post,delete])]).
:- http_handler(root(DB/schema), cors_catch(schema_handler(Method,DB)),
                [method(Method),
                 time_limit(infinite),
                 methods([options,get,post])]).
:- http_handler(root(DB/frame), cors_catch(frame_handler(Method,DB)),
                [method(Method),
                 methods([options,get])]).
:- http_handler(root(DB/document/DocID), cors_catch(document_handler(Method,DB,DocID)),
                [method(Method),
                 methods([options,get,post,delete])]).
:- http_handler(root(DB/woql), cors_catch(woql_handler(Method,DB)),
                [method(Method),
                 time_limit(infinite),
                 methods([options,get,post,delete])]).
:- http_handler(root(DB/search), cors_catch(search_handler(Method,DB)),
                [method(Method),
                 methods([options,get,post,delete])]).
:- http_handler(root(DB/metadata), cors_catch(metadata_handler(Method,DB)),
                [method(Method),
                 methods([options,get])]).

%%%%%%%%%%%%%%%%%%%% JSON Reply Hackery %%%%%%%%%%%%%%%%%%%%%%

% We want to use cors whenever we're throwing an error.
:- set_setting(http:cors, [*]).

% Evil mechanism for catching, putting CORS headers and re-throwing.
:- meta_predicate cors_catch(1,?).
cors_catch(Goal,Request) :-
    catch(call(Goal, Request),
          E,
          (   cors_enable,
              http_log('~N[Error] ~q~n',[E]),
              customise_error(E)
          )
         ),
    !.
cors_catch(_,_Request) :-
    % Probably should extract the path from Request
    reply_json(_{'terminus:status' : 'terminus:failure',
                 'terminus:message' : _{'@type' : 'xsd:string',
                                        '@value' : 'Resource not found'}},
               [status(400)]).

customise_error(syntax_error(M)) :-
    format(atom(OM), '~q', [M]),
    reply_json(_{'terminus:status' : 'terminus:failure',
                 'terminus:witnesses' : [_{'@type' : 'vio:ViolationWithDatatypeObject',
                                           'vio:literal' : OM}]},
               [status(400)]).
customise_error(error(syntax_error(M),_)) :-
    format(atom(OM), '~q', [M]),
    reply_json(_{'terminus:status' : 'terminus:failure',
                 'terminus:witnesses' : [_{'@type' : 'vio:ViolationWithDatatypeObject',
                                           'vio:literal' : OM}]},
               [status(400)]).
customise_error(error(syntax_error(M))) :-
    format(atom(OM), '~q', [M]),
    reply_json(_{'terminus:status' : 'terminus:failure',
                 'terminus:witnesses' : [_{'@type' : 'vio:ViolationWithDatatypeObject',
                                           'vio:literal' : OM}]},
               [status(400)]).
customise_error(error(type_error(T,O),C)) :-
    format(atom(M),'Type error for ~q which should be ~q with context ~q', [O,T,C]),
    format(atom(OA), '~q', [O]),
    format(atom(TA), '~q', [T]),
    reply_json(_{'terminus:status' : 'terminus:failure',
                 'terminus:witnesses' : [_{'@type' : 'vio:ViolationWithDatatypeObject',
                                           'vio:message' : M,
                                           'vio:type' : TA,
                                           'vio:literal' : OA}]},
               [status(400)]).
customise_error(graph_sync_error(JSON)) :-
    reply_json(JSON,[status(500)]).
%customise_error((method_not_allowed(
customise_error(http_reply(method_not_allowed(JSON))) :-
    reply_json(JSON,[status(405)]).
customise_error(http_reply(not_found(JSON))) :-
    reply_json(JSON,[status(404)]).
customise_error(http_reply(authorize(JSON))) :-
    reply_json(JSON,[status(401)]).
customise_error(http_reply(not_acceptable(JSON))) :-
    reply_json(JSON,[status(406)]).
customise_error(time_limit_exceeded) :-
    reply_json(_{'terminus:status' : 'teriminus:error',
                 'terminus:message' : 'Connection timed out'
               },
               [status(408)]).
customise_error(error(E)) :-
    format(atom(EM),'Error: ~q', [E]),
    reply_json(_{'terminus:status' : 'terminus:failure',
                 'terminus:message' : EM},
               [status(500)]).
customise_error(error(E, CTX)) :-
    format(atom(EM),'Error: ~q in CTX ~q', [E, CTX]),
    reply_json(_{'terminus:status' : 'terminus:failure',
                 'terminus:message' : EM},
               [status(500)]).
customise_error(E) :-
    throw(E).

%%%%%%%%%%%%%%%%%%%% Access Rights %%%%%%%%%%%%%%%%%%%%%%%%%

/*
 *  fetch_authorization_data(+Request, -KS) is semi-determinate.
 *
 *  Fetches the HTTP Basic Authorization data
 */
fetch_authorization_data(Request, KS) :-
    (   memberchk(authorization(Text), Request),
        http_authorization_data(Text, basic(_User, Key)),
        coerce_literal_string(Key, KS))
    -> true
    ;  throw(http_reply(method_not_allowed(_{'terminus:status' : 'terminus:failure',
                                             'terminus:message' : "No HTTP BASIC key supplied",
                                             'terminus:object' : 'fetch_authorization_data'}))).

/*
 * authenticate(+Data,+Auth_Obj) is det.
 *
 * This should either bind the Auth_Obj or throw an http_status_reply/4 message.
 */
authenticate(Request, DB, Auth) :-
    fetch_authorization_data(Request, KS),
    (   key_auth(KS, DB, Auth)
    ->  true
    ;   throw(http_reply(authorize(_{'terminus:status' : 'terminus:failure',
                                     'terminus:message' : 'Not a valid key'})))).

verify_access(Auth, DB, Action, Scope) :-
    (   auth_action_scope(Auth, DB, Action, Scope)
    ->  true
    ;   format(atom(M),'Call was: ~q', [verify_access(Auth, Action, Scope)]),
        throw(http_reply(method_not_allowed(_{'terminus:status' : 'terminus:failure',
                                              'terminus:message' : M,
                                              'terminus:object' : 'verify_access'})))).

connection_authorised_user(Request, User, SURI, DB) :-
    fetch_authorization_data(Request, KS),
    (   key_user(KS, DB, User_ID)
    ->  (   authenticate(Request, DB, Auth),
            verify_access(Auth,DB,terminus/get_document,SURI),
            get_user(User_ID, User)
        ->  true
        ;   throw(http_reply(method_not_allowed(_{'terminus:status' : 'terminus:failure',
                                                  'terminus:message' : 'Bad user object',
                                                  'terminus:object' : User_ID}))))
    ;   throw(http_reply(authorize(_{'terminus:status' : 'terminus:failure',
                                     'terminus:message' : 'Not a valid key',
                                     'terminus:object' : KS})))).

%%%%%%%%%%%%%%%%%%%% Response Predicates %%%%%%%%%%%%%%%%%%%%%%%%%

/*
 * reply_with_witnesses(+Resource_URI,+Witnesses) is det.
 *

 */
reply_with_witnesses(Resource_URI, DB, Witnesses) :-
    write_cors_headers(Resource_URI, DB),

    (   Witnesses = []
    ->  reply_json(_{'terminus:status' : 'terminus:success'})
    ;   reply_json(_{'terminus:status' : 'terminus:failure',
                     'terminus:witnesses' : Witnesses},
                   [status(406)])
    ).


%%%%%%%%%%%%%%%%%%%% Connection Handlers %%%%%%%%%%%%%%%%%%%%%%%%%

/**
 * connect_handler(+Method,+Request:http_request) is det.
 */
connect_handler(options,_Request) :-
    config:public_server_url(SURI),
    terminus_database_name(Collection),
    connect(Collection,DB),
    write_cors_headers(SURI, DB),
    format('~n').
connect_handler(get,Request) :-
    config:public_server_url(SURI),
    terminus_database_name(Collection),
    connect(Collection,DB),
    connection_authorised_user(Request,User, SURI, DB),
    write_cors_headers(SURI, DB),
    reply_json(User).

/*
 * console_handler(+Method,+Request) is det.
 */
console_handler(options,_Request) :-
    config:public_server_url(SURI),
    terminus_database_name(Collection),
    connect(Collection,DB),
    write_cors_headers(SURI, DB),
    format('~n').
console_handler(get,_Request) :-
    terminus_path(Path),
    interpolate([Path,'/config/index.html'], Index_Path),
    read_file_to_string(Index_Path, String, []),
    config:public_server_url(SURI),
    terminus_database_name(Collection),
    connect(Collection,DB),
    write_cors_headers(SURI, DB),
    format('~n'),
    write(String).

/*
 * message_handler(+Method,+Request) is det.
 */
message_handler(options,_Request) :-
    config:public_server_url(SURI),
    terminus_database_name(Collection),
    connect(Collection,DB),
    write_cors_headers(SURI, DB),
    format('~n').
message_handler(get,Request) :-
    try_get_param('terminus:message',Request,Message),

    with_output_to(
        string(Payload),
        json_write(current_output, Message, [])
    ),

    http_log('~N[Message] ~s~n',[Payload]),

    config:public_server_url(SURI),
    terminus_database_name(Collection),
    connect(Collection,DB),
    write_cors_headers(SURI, DB),

    reply_json(_{'terminus:status' : 'terminus:success'}).
message_handler(post,R) :-
    add_payload_to_request(R,Request), % this should be automatic.
    try_get_param('terminus:message',Request,Message),

    with_output_to(
        string(Payload),
        json_write(current_output, Message, [])
    ),

    http_log('~N[Message] ~s~n',[Payload]),

    config:public_server_url(SURI),
    terminus_database_name(Collection),
    connect(Collection,DB),
    write_cors_headers(SURI, DB),

    reply_json(_{'terminus:status' : 'terminus:success'}).

/**
 * db_handler(Request:http_request,Method:atom,DB:atom) is det.
 */
db_handler(options,_DB,_Request) :-
    % database may not exist - use server for CORS
    config:public_server_url(SURI),
    terminus_database_name(Collection),
    connect(Collection,DB),
    write_cors_headers(SURI,DB),
    format('~n').
db_handler(post,DB,R) :-
    add_payload_to_request(R,Request), % this should be automatic.
    terminus_database_name(Collection),
    connect(Collection,DBC),
    /* POST: Create database */
    authenticate(Request, DBC, Auth),
    config:public_server_url(Server),
    verify_access(Auth,DBC,terminus/create_database,Server),
    try_get_param('terminus:document',Request,Doc),
<<<<<<< HEAD

    format(Log,'Doc ~q~n',[Doc]),

    try_create_db(DB,DB_URI,Doc),

    format(Log,'Database Constructed ~q~n',[DB]),

=======
    try_db_uri(DB,DB_URI),
    try_create_db(DB,DB_URI,Doc),
>>>>>>> 4f4866c9
    write_cors_headers(Server, DBC),
    reply_json(_{'terminus:status' : 'terminus:success'}).
db_handler(delete,DB,Request) :-
    /* DELETE: Delete database */
    terminus_database_name(Collection),
    connect(Collection,DBC),
    authenticate(Request, DBC, Auth),

    config:public_server_url(Server),

    verify_access(Auth, DBC, terminus/delete_database,Server),

    try_db_uri(DB,DB_URI),
    try_delete_db(DB_URI),

    write_cors_headers(Server, DBC),

    reply_json(_{'terminus:status' : 'terminus:success'}).

% ! woql_handler(+Method:atom, +DB:database, +Request:http_request) is
% det
%
%  @TBD  somebody who knows this code please fill this in
%
woql_handler(options,_DB,_Request) :-
    config:public_server_url(SURI),
    terminus_database_name(Collection),
    connect(Collection,DBC),
    write_cors_headers(SURI, DBC),
    format('~n').
woql_handler(get,DB,Request) :-
    % Should test for read-only query here.
    terminus_database_name(Collection),
    connect(Collection,DBC),
    % Actually we need to pull the query from the request, process it
    % and get a list of necessary capabilities to check.
    authenticate(Request, DBC, Auth),
    try_db_uri(DB,DB_URI),
    verify_access(Auth,DBC,terminus/woql_select,DB_URI),
    try_get_param('terminus:query',Request,Atom_Query),  % TODO - we make an atom here?
    atom_json_dict(Atom_Query, Query, []),

    http_log('~N[Query] ~s~n',[Atom_Query]),

    connect(DB_URI,New_Ctx),
    run_query(Query,New_Ctx,JSON),

    config:public_server_url(SURI),
    write_cors_headers(SURI, DBC),
    reply_json(JSON).
woql_handler(post,DB,R) :-
    add_payload_to_request(R,Request),

    terminus_database_name(Collection),
    connect(Collection,DBC),
    % Actually we need to pull the query from the request, process it
    % and get a list of necessary capabilities to check.
    authenticate(Request, DBC, Auth),

    try_db_uri(DB,DB_URI),

    verify_access(Auth,DBC,terminus/woql_select,DB_URI),

    try_get_param('terminus:query',Request,Atom_Query),
    atom_json_dict(Atom_Query, Query, []),

    http_log('~N[Query] ~s~n',[Atom_Query]),

    connect(DB_URI,New_Ctx),

    collect_posted_files(Request,Files),
    Ctx = [files=Files|New_Ctx],

    (   run_query(Query,Ctx,JSON)
    ->  true
    ;   JSON = _{bindings : []}),

    config:public_server_url(SURI),
    write_cors_headers(SURI, DBC),
    reply_json_dict(JSON).

%!  document_handler(+Mode, +DB, +Doc_ID, +Request:http_request) is det
%
%
document_handler(options,DB,_Doc_ID,_Request) :-
    terminus_database_name(Collection),
    connect(Collection,DBC),
    try_db_uri(DB,DB_URI),
    write_cors_headers(DB_URI, DBC),
    format('~n').
document_handler(get, DB, Doc_ID, Request) :-
    terminus_database_name(Collection),
    connect(Collection,DBC),
    /* Read Document */
    authenticate(Request, DBC, Auth),

    % We should make it so we can pun documents and IDs

    try_db_uri(DB,DB_URI),

    % check access rights
    verify_access(Auth,DBC,terminus/get_document,DB_URI),

    try_db_graph(DB_URI,Database),

    try_doc_uri(DB_URI,Doc_ID,Doc_URI),

    % This feels a bit ugly... but perhaps not
    (   get_param('terminus:encoding',Request,'terminus:frame')
    ->  try_get_filled_frame(Doc_URI,Database,JSON),
        %http_log('Writing Frame JSON-LD:', []),
        %json_write_dict(Log,JSON),
        true
    ;   try_get_document(Doc_URI,Database,JSON)
    ),
    write_cors_headers(DB_URI, DBC),
    reply_json_dict(JSON).
document_handler(post, DB, Doc_ID, R) :-
    add_payload_to_request(R,Request),

    terminus_database_name(Collection),
    connect(Collection,DBC),
    /* Update Document */
    authenticate(Request, DBC, Auth),

    try_db_uri(DB,DB_URI),

    % check access rights
    verify_access(Auth,DBC,terminus/create_document,DB_URI),

    try_db_graph(DB_URI, Database),

    try_get_param('terminus:document',Request,Doc),

    % very hacky!
    interpolate(['doc:',Doc_ID],Doc_URI),

    try_update_document(DBC, Doc_URI,Doc,Database,Witnesses),

    reply_with_witnesses(DB_URI,DBC,Witnesses).
document_handler(delete, DB, Doc_ID, Request) :-
    terminus_database_name(Collection),
    connect(Collection,DBC),
    /* Delete Document */
    authenticate(Request, DBC, Auth),
    % We should make it so we can pun documents and IDs

    try_db_uri(DB,DB_URI),

    % check access rights
    verify_access(Auth,DBC,terminus/delete_document,DB_URI),

    try_db_graph(DB_URI,Database),

    % very hacky!
    interpolate(['doc:',Doc_ID],Doc_URI),

    try_delete_document(Doc_URI,Database,Witnesses),

    reply_with_witnesses(DB_URI,DBC,Witnesses).

/**
 * frame_handler(+Mode, +DB, +Class_ID, +Request:http_request) is det.
 *
 * Establishes frame responses
 */
frame_handler(options,DB,_Request) :-
    terminus_database_name(Collection),
    connect(Collection,DBC),
    try_db_uri(DB,DB_URI),
    write_cors_headers(DB_URI, DBC),
    format('~n'). % send headers
frame_handler(get, DB, Request) :-
    terminus_database_name(Collection),
    connect(Collection,DBC),
    /* Read Document */
    authenticate(Request, DBC, Auth),

    % We should make it so we can pun documents and IDs

    try_db_uri(DB,DB_URI),

    % check access rights
    verify_access(Auth,DBC,terminus/class_frame,DB_URI),

    try_db_graph(DB_URI,Database),

    try_get_param('terminus:class',Request,Class_URI),

    try_class_frame(Class_URI,Database,Frame),

    config:public_server_url(SURI),
    write_cors_headers(SURI, DBC),
    reply_json(Frame).

/*
 * schema_handler(Mode,DB,Request) is det.
 *
 * Get or update a schema.
 */
schema_handler(options,DB,_Request) :-
    terminus_database_name(Collection),
    connect(Collection,DBC),
    try_db_uri(DB,DB_URI),
    write_cors_headers(DB_URI, DBC),
    format('~n'). % send headers
schema_handler(get,DB,Request) :-
    terminus_database_name(Collection),
    connect(Collection,DBC),
    /* Read Document */
    authenticate(Request, DBC, Auth),

    % We should make it so we can pun documents and IDs

    try_db_uri(DB,DB_URI),

    % check access rights
    verify_access(Auth,DBC,terminus/get_schema,DB_URI),

    % Let's do a default schema if we can't find one.
    catch(
        try_get_param('terminus:schema',Request,Name),
        _,
        interpolate([DB_URI,'/schema'],Name)
    ),

    try_dump_schema(DB_URI, DBC, Name, Request).
schema_handler(post,DB,R) :- % should this be put?
    add_payload_to_request(R,Request), % this should be automatic.
    terminus_database_name(Collection),
    connect(Collection,DBC),

    /* Read Document */
    authenticate(Request, DBC, Auth),

    % We should make it so we can pun documents and IDs
    try_db_uri(DB,DB_URI),

    % check access rights
    verify_access(Auth,DBC,terminus/update_schema,DB_URI),

    try_get_param('terminus:schema',Request,Name),
    try_get_param('terminus:turtle',Request,TTL),

    try_update_schema(DB_URI,Name,TTL,Witnesses),

    reply_with_witnesses(DB_URI,DBC,Witnesses).

/* */
metadata_handler(options,DB,_Request) :-
    % database may not exist - use server for CORS
    try_db_uri(DB,DB_URI),
    terminus_database_name(Collection),
    connect(Collection,DBC),
    write_cors_headers(DB_URI, DBC),
    format('~n'). % send headers
metadata_handler(get,DB,Request) :-
    terminus_database_name(Collection),
    connect(Collection,DBC),
    /* Read Document */
    authenticate(Request, DBC, Auth),

    % We should make it so we can pun documents and IDs
    try_db_uri(DB,DB_URI),

    % check access rights
    verify_access(Auth,DBC,terminus/update_schema,DB_URI),

    try_get_metadata(DB_URI,JSON),

    reply_json(JSON).

/********************************************************
 * Determinising predicates used in handlers            *
 *                                                      *
 * It's not fun to fail, so don't!                      *
 ********************************************************/


/*
 * try_get_document(ID, Database, Object) is det.
 *
 * Actually has determinism: det + error
 *
 * Gets document (JSON-LD) associated with ID
 */
try_get_document(ID,Database,Object) :-
    (   document_jsonld(ID,Database,Object)
    ->  true
    ;   format(atom(MSG), 'Document resource ~s can not be found', [ID]),
        throw(http_reply(not_found(_{'terminus:message' : MSG,
                                     'terminus:object' : ID,
                                     'terminus:status' : 'terminus:failure'})))).

/*
 * try_get_document(ID, Database) is det.
 *
 * Actually has determinism: det + error
 *
 * Gets document as filled frame (JSON-LD) associated with ID
 */
try_get_filled_frame(ID,Database,Object) :-
    (   document_filled_class_frame_jsonld(ID,_{},Database,Object)
    ->  true
    ;   format(atom(MSG), 'Document resource ~s can not be found', [ID]),
        throw(http_reply(not_found(_{'terminus:status' : 'terminus:failure',
                                     'terminus:message' : MSG,
                                     'terminus:object' : ID})))).

/*
 * try_delete_document(+ID, +Database, -Witnesses) is det.
 *
 * Actually has determinism: det + error
 *
 * Deletes the object associated with ID, and throws an
 * http error otherwise.
 */
try_delete_document(Pre_Doc_ID, Database, Witnesses) :-
    (   database_name(Database,Collection),
        get_collection_jsonld_context(Collection,Ctx)
    ->  prefix_expand(Pre_Doc_ID,Ctx,Doc_ID)
    ;   format(atom(MSG), 'Document resource ~s could not be expanded', [Pre_Doc_ID]),
        throw(http_reply(not_found(_{'terminus:status' : 'terminus_failure',
                                     'terminus:message' : MSG,
                                     'terminus:object' : Pre_Doc_ID})))),

    (   object_instance_graph(Doc_ID, Database, Document_Graph)
    ->  true
    ;   terminus_database(Terminus_DB),
        default_instance_graph(Terminus_DB, Database, Document_Graph)
    ),

    (   document_transaction(Database, Transaction_DB, Document_Graph,
                             frame:delete_object(Doc_ID,Transaction_DB),
                             Witnesses)
    ->  true
    ;   format(atom(MSG), 'Document resource ~s could not be deleted', [Doc_ID]),
        throw(http_reply(not_found(_{'terminus:status' : 'terminus_failure',
                                     'terminus:message' : MSG,
                                     'terminus:object' : Doc_ID})))).

/*
 * try_update_document(ID, Doc, Database) is det.
 *
 * Actually has determinism: det + error
 *
 * Updates the object associated with ID, and throws an
 * http error otherwise.
 */
try_update_document(Terminus_DB,Doc_ID, Doc_In, Database, Witnesses) :-
    % if there is no id, we'll use the requested one.
    (   jsonld_id(Doc_In,Doc_ID_Match)
    ->  Doc_In = Doc
    %   This is wrong - we need to have the base path here as well.
    ;   put_dict(Doc_ID,'@id',Doc_In,Doc)),

    (   database_name(Database,Collection),
        get_collection_jsonld_context(Collection,Ctx),
        get_key_document('@id',Ctx,Doc,Doc_ID_Match)
    ->  true
    ;   format(atom(MSG),'Unable to match object ids ~q and ~q', [Doc_ID, Doc_ID_Match]),
        throw(http_reply(not_found(_{'terminus:message' : MSG,
                                     'terminus:status' : 'terminus:failure'})))),

    (   object_instance_graph(Doc, Database, Document_Graph)
    ->  true
    ;   default_instance_graph(Terminus_DB, Database, Document_Graph)
    ),

    (   document_transaction(Database, Transaction_DB, Document_Graph,
                             frame:update_object(Doc,Transaction_DB), Witnesses)
    ->  true
    ;   format(atom(MSG),'Unable to update object at Doc_ID: ~q', [Doc_ID]),
        throw(http_reply(not_found(_{'terminus:message' : MSG,
                                     'terminus:status' : 'terminus:failure'})))).

/*
 * try_db_uri(DB,DB_URI) is det.
 *
 * Die if we can't form a document uri.
 */
try_db_uri(DB,DB_URI) :-
    (   config:public_server_url(Server_Name),
        interpolate([Server_Name,'/',DB],DB_URI)
    ->  true
    ;   throw(http_reply(not_found(_{'terminus:message' : 'Database resource can not be found',
                                     'terminus:status' : 'terminus:failure',
                                     'terminus:object' : DB})))).

/*
 * try_doc_uri(DB,Doc,Doc_URI) is det.
 *
 * Die if we can't form a document uri.
 */
try_doc_uri(DB_URI,Doc_ID,Doc_URI) :-
    uri_encoded(path,Doc_ID,Doc_ID_Safe),
    (   interpolate([DB_URI,'/',document, '/',Doc_ID_Safe],Doc_URI)
    ->  true
    ;   format(atom(MSG), 'Document resource ~s can not be constructed in ~s', [DB_URI,Doc_ID]),
        throw(http_reply(not_found(_{'terminus:message' : MSG,
                                     'terminus:status' : 'terminus:failure',
                                     'terminus:object' : DB_URI})))).

/*
 * try_db_graph(+DB:uri,-Database:database) is det.
 *
 * Die if we can't form a graph
 */
try_db_graph(DB_URI,Database) :-
    (   make_database_from_database_name(DB_URI,DBM)
    ->  open_read_transaction(DBM,Database) % let's at least get reads...
    ;   format(atom(MSG), 'Resource ~s can not be found', [DB_URI]),
        throw(http_reply(not_found(_{'terminus:message' : MSG,
                                     'terminus:status' : 'terminus:failure',
                                     'terminus:object' : DB_URI})))).

/*
 * try_get_param(Key,Request:request,Value) is det.
 *
 * Get a parameter from the request independent of request variety.
 */
try_get_param(Key,Request,Value) :-
    % GET or POST (but not application/json)
    memberchk(method(post), Request),
    memberchk(multipart(Parts), Request),
    !,
    (   memberchk(Key=Encoded_Value, Parts)
    ->  uri_encoded(query_value, Value, Encoded_Value)
    ;   format(atom(MSG), 'Parameter resource ~q can not be found in ~q', [Key,Parts]),
        throw(http_reply(not_found(_{'terminus:status' : 'terminus:failure',
                                     'terminus:message' : MSG})))).
try_get_param(Key,Request,Value) :-
    % GET or POST (but not application/json)
    memberchk(method(Method), Request),
    (   memberchk(Method, [get,delete])
    ;   Method = post,
        \+ memberchk(content_type('application/json'), Request)),

    http_parameters(Request, [], [form_data(Data)]),

    (   memberchk(Key=Value,Data)
    ->  true
    ;   format(atom(MSG), 'Parameter resource ~q can not be found in ~q', [Key,Data]),
        throw(http_reply(not_found(_{'terminus:status' : 'terminus:failure',
                                     'terminus:message' : MSG})))),
    !.
try_get_param(Key,Request,Value) :-
    % POST with JSON package
    memberchk(method(post), Request),
    memberchk(content_type('application/json'), Request),

    (   memberchk(payload(Document), Request)
    ->  true
    ;   format(atom(MSG), 'No JSON payload resource ~q for POST ~q', [Key,Request]),
        throw(http_reply(not_found(_{'terminus:status' : 'terminus:failure',
                                     'terminus:message' : MSG})))),

    (   get_key_document(Key, Document, Value)
    ->  true
    ;   format(atom(MSG), 'Parameter resource ~q can not be found in ~q', [Key,Document]),
        throw(http_reply(not_found(_{'terminus:status' : 'terminus:failure',
                                     'terminus:message' : MSG})))),
    !.
try_get_param(Key,Request,_Value) :-
    % OTHER with method
    memberchk(method(Method), Request),
    !,

    format(atom(MSG), 'Method ~q has no parameter key transport for key ~q', [Key,Method]),
    throw(http_reply(not_found(_{'terminus:message' : MSG,
                                 'terminus:status' : 'terminus:failure',
                                 'terminus:object' : Key}))).
try_get_param(Key,_Request,_Value) :-
    % Catch all.
    format(atom(MSG), 'Request has no parameter key transport for key ~q', [Key]),
    throw(http_reply(not_found(_{'terminus:status' : 'terminus:failure',
                                 'terminus:message' : MSG}))).

/*
 * get_param_default(Key,Request:request,Value,Default) is semidet.
 *
 * We can fail with this one, so you better do your own checking.
 */
get_param(Key,Request,Value) :-
    % GET or POST (but not application/json)
    memberchk(method(Method), Request),
    memberchk(Method, [get,delete,post]),
    % The agent is not sending a JSON request type
    \+ memberchk(content_type('application/json'), Request),
    !,

    http_parameters(Request, [], [form_data(Data)]),
    memberchk(Key=Value,Data).
get_param(Key,Request,Value) :-
    % POST with JSON package
    memberchk(method(post), Request),
    memberchk(content_type('application/json'), Request),

    memberchk(payload(Document), Request),
    get_dict(Key, Document, Value).


/*
 * try_create_db(DB,DB_URI,Object) is det.
 *
 * Try to create a database and associate resources
 */
try_create_db(DB,Doc) :-
    % Try to create the database resource first.
    with_mutex(
        DB,
        (       % create the collection if it doesn't exist
            (   database_exists(DB)
            ->  throw(http_reply(method_not_allowed(_{'terminus:status' : 'terminus:failure',
                                                      'terminus:message' : 'Database already exists',
                                                      'terminus:method' : 'terminus:create_database'})))
            ;   true),

            (   add_database_resource(DB,Doc)
            ->  true
            ;   format(atom(MSG), 'You managed to half-create a database we can not delete\n You should look for your local terminus wizard to manually delete it: ~s', [DB]),
                throw(http_reply(not_found(_{'terminus:message' : MSG,
                                             'terminus:status' : 'terminus:failure'})))),

<<<<<<< HEAD
            (   http_log_stream(Log),
                format(Log,'~n~q~n',[create_db(DB)]),
                terminus_database_name(Collection),
=======
            (   terminus_database_name(Collection),
>>>>>>> 4f4866c9
                connect(Collection,Terminus_DB),
                create_db(Terminus_DB, DB)
            ->  true
            ;   format(atom(MSG), 'Database ~s could not be created', [DB]),
                throw(http_reply(not_found(_{'terminus:message' : MSG,
                                             'terminus:status' : 'terminus:failure'})))),

            (   post_create_db(DB)
            ->  true
            ;   format(atom(MSG), 'Unable to perform post-creation updates: ~s', [DB]),
                throw(http_reply(not_found(_{'terminus:message' : MSG,
                                             'terminus:status' : 'terminus:failure'}))))

        )).

/*
 * try_delete_db(DB_URI) is det.
 *
 * Attempt to delete a database given its URI
 */
try_delete_db(DB) :-
    with_mutex(
        DB,
        (   (   delete_db(DB)
            ->  true
            ;   format(atom(MSG), 'Database ~s could not be destroyed', [DB]),
                throw(http_reply(not_found(_{'terminus:message' : MSG,
                                             'terminus:status' : 'terminus:failure'})))),

            (   delete_database_resource(DB)
            ->  true
            ;   format(atom(MSG), 'Database ~s resource records could not be removed', [DB]),
                throw(http_reply(not_found(_{'terminus:message' : MSG,
                                             'terminus:status' : 'terminus:failure'}))))
        )).

/*
 * try_atom_json(Atom,JSON) is det.
 */
try_atom_json(Atom,JSON) :-
    (   atom_json_dict(Atom, JSON, [])
    ->  true
    ;   format(atom(MSG), 'Malformed JSON Object', []),
        % Give a better error code etc. This is silly.
        throw(http_reply(not_found(_{'terminus:status' : 'terminus:failure',
                                     'terminus:message' : MSG,
                                     'terminus:object' : Atom})))).

/*
 * add_payload_to_request(Request:request,JSON:json) is det.
 *
 * Updates request with JSON-LD payload in payload(Document).
 * This should really be done automatically at request time
 * using the endpoint wrappers so we don't forget to do it.
 */
add_payload_to_request(Request,[multipart(Parts)|Request]) :-
    memberchk(method(post), Request),
    memberchk(content_type(ContentType), Request),
    http_parse_header_value(
        content_type, ContentType,
        media(multipart/'form-data', _)
    ),
    !,

    http_read_data(Request, Parts, [on_filename(save_post_file)]).
add_payload_to_request(Request,[payload(Document)|Request]) :-
    member(method(post), Request),
    member(content_type('application/json'), Request),
    !,
    http_read_data(Request, Document, [json_object(dict)]).
add_payload_to_request(Request,Request).

/*
 * save_post_file(In,File_Spec,Options) is det.
 *
 * Saves a temporary octet stream to a file. Used for multipart
 * file passing via POST.
 */
save_post_file(In, file(Filename, File), Options) :-
    option(filename(Filename), Options),
    setup_call_cleanup(
        tmp_file_stream(octet, File, Out),
        copy_stream_data(In, Out),
        close(Out)
    ).

/*
 * Make a collection of all posted files for
 * use in a Context via WOQL's get/3.
 */
collect_posted_files(Request,Files) :-
    memberchk(multipart(Parts), Request),
    !,
    include([_Token=file(_Name,_Storage)]>>true,Parts,Files).
collect_posted_files(_Request,[]).

/*
 * try_class_frame(Class,Database,Frame) is det.
 */
try_class_frame(Class,Database,Frame) :-
    (   class_frame_jsonld(Class,Database,Frame)
    ->  true
    ;   format(atom(MSG), 'Class Frame could not be json-ld encoded for class ~s', [Class]),
        % Give a better error code etc. This is silly.
        throw(http_reply(not_found(_{ 'terminus:message' : MSG,
                                      'terminus:status' : 'terminus:failure',
                                      'terminus:class' : Class})))).

/*
 * try_dump_schema(DB, Request) is det.
 *
 * Write schema to current stream
 */
try_dump_schema(DB, Name, Request) :-
    with_mutex(
        DB,
        (
            try_get_param('terminus:encoding', Request, Encoding),
            (   coerce_literal_string(Encoding, ES),
                atom_string('terminus:turtle',ES)
            ->  with_output_to(
                    string(String),
                    (   current_output(Stream),
                        graph_to_turtle(DB, Name, Stream)
                    )
                ),
                config:public_server_url(SURI),
                write_cors_headers(SURI, DB),
                reply_json(String)
            ;   format(atom(MSG), 'Unimplemented encoding ~s', [Encoding]),
                % Give a better error code etc. This is silly.
                throw(http_reply(method_not_allowed(_{'terminus:message' : MSG,
                                                      'terminus:object' : DB_URI,
                                                      'terminus:status' : 'terminus:failure'})))
            )
        )
    ).

/*
 * try_update_schema(+DB,+Schema_Name,+TTL,-Witnesses) is det.
 *
 */
try_update_schema(DB,Schema_Name,TTL,Witnesses) :-
    coerce_literal_string(Schema_Name, Schema_String),
    atom_string(Schema_Atom, Schema_String),
    coerce_literal_string(TTL, TTLS),
    make_database_from_database_name(DB, Database),
    setup_call_cleanup(
        open_string(TTLS, TTLStream),
        turtle_schema_transaction(Database, Schema_Atom, TTLStream, Witnesses),
        close(TTLStream)
    ).

/*
 * try_get_metadata(+DB_URI,+Name,+TTL,-Witnesses) is det.
 *
 */
/*
try_get_metadata(DB_URI,JSON) :-
    (   db_size(DB_URI,Size)
    ->  true
    ;   Size = 0),

    (   db_modified_datetime(DB_URI,Modified_DT)
    ->  true
    ;   Modified_DT = "1970-01-01T00:00"
    ),

    (   db_created_datetime(DB_URI,Created_DT)
    ->  true
    ;   Created_DT = "1970-01-01T00:00"
    ),

    get_collection_jsonld_context(DB_URI,Ctx),

    JSON = _{'@context' : Ctx,
             '@type' : 'terminus:DatabaseMetadata',
             'terminus:database_modified_time' : _{'@value' : Modified_DT,
                                                   '@type' : 'xsd:dateTime'},
             'terminus:database_created_time' : _{'@value' : Created_DT,
                                                  '@type' : 'xsd:dateTime'},
             'terminus:database_size' : _{'@value' : Size,
                                          '@type' : 'xsd:nonNegativeInteger'}}.
*/<|MERGE_RESOLUTION|>--- conflicted
+++ resolved
@@ -382,18 +382,8 @@
     config:public_server_url(Server),
     verify_access(Auth,DBC,terminus/create_database,Server),
     try_get_param('terminus:document',Request,Doc),
-<<<<<<< HEAD
-
-    format(Log,'Doc ~q~n',[Doc]),
-
+    try_db_uri(DB,DB_URI),
     try_create_db(DB,DB_URI,Doc),
-
-    format(Log,'Database Constructed ~q~n',[DB]),
-
-=======
-    try_db_uri(DB,DB_URI),
-    try_create_db(DB,DB_URI,Doc),
->>>>>>> 4f4866c9
     write_cors_headers(Server, DBC),
     reply_json(_{'terminus:status' : 'terminus:success'}).
 db_handler(delete,DB,Request) :-
@@ -918,13 +908,7 @@
                 throw(http_reply(not_found(_{'terminus:message' : MSG,
                                              'terminus:status' : 'terminus:failure'})))),
 
-<<<<<<< HEAD
-            (   http_log_stream(Log),
-                format(Log,'~n~q~n',[create_db(DB)]),
-                terminus_database_name(Collection),
-=======
             (   terminus_database_name(Collection),
->>>>>>> 4f4866c9
                 connect(Collection,Terminus_DB),
                 create_db(Terminus_DB, DB)
             ->  true
