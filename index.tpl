<!DOCTYPE html>
<html lang="en">
	<head>
	    <meta charset="utf-8">
		<meta name="viewport" content="width=device-width, initial-scale=1">
	    <title>Terminus DB Management Dashboard</title>
		<link rel="shortcut icon" type="image/png" href="https://terminusdb.com/t/favicon.png"/>
		<script src="https://d3js.org/d3.v5.min.js"></script>
		<link rel="stylesheet" href="https://cdnjs.cloudflare.com/ajax/libs/font-awesome/5.11.2/css/all.css">
		<link rel="stylesheet" href="https://terminusdb.github.io/terminus-dashboard/dist/css/theme.css">
	 <script src="https://terminusdb.github.io/terminus-dashboard/dist/terminus-dashboard.min.js"></script>
	</head>
	<body>
	<div class="terminus-client-ui">
		<table class="terminus-client-table-layout" style="width: 100%">
			<tr class="main-table-height">
				<td class='terminus-control-panel terminus-control-panel-table-layout'>
					<table class="terminus-application-controls terminus-control-panel-layout" style='width: 350px;'>
						<tr><th class="terminus-logo">
							 <img src='https://terminusdb.github.io/terminus-dashboard/dist/css/img/TerminusDB_Logo_Original.png' class='terminus-logo-container'></img></th></tr>
						<tr><td class="terminus-application-control terminus-client-body"
								id="terminus-control-panel" ></td></tr>
						<tr><td class="terminus-application-control terminus-expolrer-body terminus-explorer-hide"
										id="terminus-explorer"></td></tr>
					</table>
				</td>
				<td class='terminus-main-window terminus-main-window-full-css' style="width: 100%; vertical-align: top;">
					<div class='terminus-user-messages' id='terminus-user-messages'></div>
                    <div class='terminus-content-layout'>
				   	    <div class='terminus-main-content terminus-print' id='terminus-content-viewer'></div>
                    </div>
				</td>
			</tr>
	</table>
	</div>
	<script>

		let TerminusConfig = {
			controls: ["collaborate", "server", "db", "import_schema", "create_database",
						"get_document", "get_schema", "update_schema", "woql_select"],
			css: "theme",
			plugins: {
				"font-awesome": true,
				gmaps: {
					key: "GMAPS_DEV_KEY_HERE",
					loaded: false
				},
				jquery: true,
				jqueryui: false,
				datatables: false,
				quill: true,
				select2: false,
				codemirror: {
					darkMode: false, // true for dark theamed text editor
					loaded: true
				}
			}
		};

<<<<<<< HEAD
		TerminusConfig.location = {server: "~s", key: "~s"};
=======
		let server = "~s";
    let key = "~s";
    if (key) {
      TerminusConfig.location = {server: server, key: key};
    }
>>>>>>> 6b17b8a1
		
		function loadTerminatorWhenReady(){
			if (typeof TerminusDashboard != "undefined"){
				initTerminator();
			}
			else {
		    	setTimeout(function() { loadTerminatorWhenReady() }, 50);
			}
		}
		
		function initTerminator(){
			var terminator = new TerminusDashboard.TerminusUI(TerminusConfig);
			var pconfig = {};
			pconfig.buttons = {'client'   : document.getElementById("terminus-client-btn"),
							   'explorer' : document.getElementById("terminus-explorer-btn")}
			pconfig.controller 	= document.getElementById("terminus-control-panel");
			pconfig.messages = document.getElementById("terminus-user-messages");
			pconfig.plugins = document.getElementById("terminus-plugin-loader");
			pconfig.explorer = document.getElementById("terminus-explorer");
			pconfig.viewer = document.getElementById("terminus-content-viewer");
			var nlocation = (TerminusConfig && TerminusConfig.location) ? TerminusConfig.location : false;
			terminator.draw(pconfig, nlocation);
		}
		
		loadTerminatorWhenReady();
        </script>
        </body>
</html><|MERGE_RESOLUTION|>--- conflicted
+++ resolved
@@ -57,16 +57,12 @@
 			}
 		};
 
-<<<<<<< HEAD
-		TerminusConfig.location = {server: "~s", key: "~s"};
-=======
-		let server = "~s";
-    let key = "~s";
-    if (key) {
-      TerminusConfig.location = {server: server, key: key};
-    }
->>>>>>> 6b17b8a1
-		
+          let server = "~s";
+          let key = "~s";
+          if (key) {
+              TerminusConfig.location = {server: server, key: key};
+          }
+
 		function loadTerminatorWhenReady(){
 			if (typeof TerminusDashboard != "undefined"){
 				initTerminator();
@@ -89,7 +85,7 @@
 			var nlocation = (TerminusConfig && TerminusConfig.location) ? TerminusConfig.location : false;
 			terminator.draw(pconfig, nlocation);
 		}
-		
+
 		loadTerminatorWhenReady();
         </script>
         </body>
