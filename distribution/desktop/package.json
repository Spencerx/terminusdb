--- conflicted
+++ resolved
@@ -9,13 +9,8 @@
         "build-mac-os": "npx png2icns public/logo512.png -s 16,32,64,128,256 && npx electron-builder build"
     },
     "devDependencies": {
-<<<<<<< HEAD
-        "electron": "^10.2.0",
-        "electron-builder": "^22.8.1"
-=======
         "electron": "^11.1.1",
         "electron-builder": "^22.9.1"
->>>>>>> 962b9cf6
     },
     "dependencies": {
         "electron-is-dev": "^1.2.0",
