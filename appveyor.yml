--- conflicted
+++ resolved
@@ -3,11 +3,7 @@
 environment:
   TERMINUSDB_SERVER_PACK_DIR: 'C:\Program Files\swipl\pack'
   TERMINUSDB_HTTPS_ENABLED: false
-<<<<<<< HEAD
-  TERMINUSDB_STORE_PROLOG_VERSION: v0.11.4
-=======
   TERMINUSDB_STORE_PROLOG_VERSION: v0.11.5
->>>>>>> c1c4226e
 
 # If you only care about stable channel build failures, uncomment the following line:
     #- channel: beta
