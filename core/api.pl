:- module(api, [
              bootstrap_files/0,
              % db_delete.pl
              delete_db/5,
              force_delete_db/2,

              % db_create.pl
              create_db/9,
              create_ref_layer/2,

              % init.pl
              initialize_config/4,
              initialize_registry/0,
              initialize_database/2,
              initialize_database_with_store/2,

              % db_graph.pl
              create_graph/5,
              delete_graph/5,

              % db_branch.pl
              branch_create/5,
              branch_delete/3,

              % db_rebase.pl
              rebase_on_branch/9,
              cycle_context/4,

              % db_fast_forward.pl
              % fast_forward_branch/4

              % db_pack.pl
              payload_repository_head_and_pack/3,
              repository_head_layerid/2,
              unpack/1,
              pack/5,
              pack_from_context/3,
              layer_layerids/2,

              % db_fetch.pl
              remote_fetch/6,
              authorized_fetch/4,

              % db_clone.pl
              clone/10,

              % db_push.pl
              push/8,
              authorized_push/3,

              % db_unpack.pl
              unpack/4,

              % db_pull.pl
              pull/7,

              % graph_load.pl
              graph_update/6,
              graph_insert/6,

              % graph_dump.pl
              graph_dump/5,

              % api_frame.pl
              api_class_frame/5,
              api_filled_frame/5,

              % api_woql.pl
              woql_query_json/8,

              % api_squash.pl
              api_squash/6,

              % api_reset.pl
              api_reset/4,

              % api_optimize.pl
              api_optimize/3

<<<<<<< HEAD
=======
              % api_csv
              csv_load/6,
              csv_update/6,
              csv_dump/6,
              csv_delete/6,
              csv_list/5,

              % api_prefixes
              get_prefixes/4,

              % api_db
              list_databases/4,
              pretty_print_databases/1,

              % api_error.pl
              api_error_jsonld/3,
              api_error_jsonld/4,
              status_http_code/2,
              status_cli_code/2,
              generic_exception_jsonld/2,
              json_http_code/2,
              json_cli_code/2,

              % api_info.pl
              info/3,

              % api_remote.pl
              add_remote/5,
              remove_remote/4,
              update_remote/5,
              show_remote/5,
              list_remotes/4

>>>>>>> 6431f88c
          ]).

:- use_module(api/api_init).
:- use_module(api/db_create).
:- use_module(api/db_delete).
:- use_module(api/db_graph).
:- use_module(api/db_branch).
:- use_module(api/db_rebase).
:- use_module(api/db_fast_forward).
:- use_module(api/db_pack).
:- use_module(api/db_fetch).
:- use_module(api/db_clone).
:- use_module(api/db_push).
:- use_module(api/db_unpack).
:- use_module(api/db_pull).
:- use_module(api/graph_load).
:- use_module(api/graph_dump).
:- use_module(api/api_frame).
:- use_module(api/api_woql).
:- use_module(api/api_squash).
:- use_module(api/api_reset).
<<<<<<< HEAD
:- use_module(api/api_optimize).
=======
:- use_module(api/api_optimize).
:- use_module(api/api_csv).
:- use_module(api/api_prefixes).
:- use_module(api/api_db).
:- use_module(api/api_error).
:- use_module(api/api_info).
:- use_module(api/api_remote).
>>>>>>> 6431f88c
<|MERGE_RESOLUTION|>--- conflicted
+++ resolved
@@ -77,8 +77,6 @@
               % api_optimize.pl
               api_optimize/3
 
-<<<<<<< HEAD
-=======
               % api_csv
               csv_load/6,
               csv_update/6,
@@ -112,7 +110,6 @@
               show_remote/5,
               list_remotes/4
 
->>>>>>> 6431f88c
           ]).
 
 :- use_module(api/api_init).
@@ -134,14 +131,10 @@
 :- use_module(api/api_woql).
 :- use_module(api/api_squash).
 :- use_module(api/api_reset).
-<<<<<<< HEAD
-:- use_module(api/api_optimize).
-=======
 :- use_module(api/api_optimize).
 :- use_module(api/api_csv).
 :- use_module(api/api_prefixes).
 :- use_module(api/api_db).
 :- use_module(api/api_error).
 :- use_module(api/api_info).
-:- use_module(api/api_remote).
->>>>>>> 6431f88c
+:- use_module(api/api_remote).