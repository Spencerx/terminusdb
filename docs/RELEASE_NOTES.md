# TerminusDB Server v11.2.0-rc6 Release Notes

## Enhancements
* Add support for new `slice()` operator for WOQL list manipulation 
<<<<<<< HEAD
* Enabled `dot()` to address parts of `path()` edge variable bindings
* Document templates now have the internal `type_of()` name of `sys:Dictionary`
* New `sys:Dictionary` can be typecast from `xdd:json`
* JSON strings can now be typecast to `xdd:json`
* Addressing fields in `xdd:json` is now possible using `dot()`

## Breaking change to ensure consistent behaviour
=======
>>>>>>> effdc1b8
* Added `RandomKey` type to WOQL (replaces `RandomIdgen` for consistency)
* Added `idgen_random()` to JavaScript WOQL client
* Replaced `random_idgen()` with `idgen_random()` in Python WOQL client
* Ensured accurate wildcard `path()` matching (such as .*), code relying on old behaviour will break, potentially returning duplicates

# TerminusDB Server v11.2.0-rc5 Release Notes

## Maintenance and bug fixes
* `WOQL.dot()` works correctly again for addressing fields in documents

## Breaking changes, may break code relying on old behaviour
* `WOQL.group_by()` now automatically unwraps single-element templates

# TerminusDB Server v11.2.0-rc4 Release Notes

## Enhancements
* Free form JSON support with deduplication is back, using the sys:JSON type
* Arbitrary top level JSON values supported too, except for null; workaround: use Optional
* sys:JSON numbers are processed as capped BigDecimal/BigInt precision (beyond float/double)
* sys:JSON stores arbitrary precision decimals and integers up 256 digits each

## Other
* 5x faster internal Rust serde JSON parsing, instead of previous JSON parser

# TerminusDB Server v11.2.0-rc3 Release Notes

Release Candidate 3 brings improved error handling and observability, makes it possible again to run the dashboard component (or other static webapp dashboards), and further strengthens the core of TerminusDB with additional bug fixes.

## Enhancements
* Improved error handling and observability (#1631)
  * Added unique request IDs (UUID v4) to all error responses for easier debugging
  * Added W3C Trace Context support (traceparent header) for distributed tracing
  * Stack traces no longer exposed in HTTP responses (security improvement)
  * Error messages now include helpful Prolog error terms without exposing internal stack traces
  * New error type: `api:IncompatibleNumericComparison` for clearer numeric type mismatch errors
* Dashboard component is possible to enable manually, see [dashboard docs](https://terminusdb.org/docs/dashboard)

## Maintenance and bug fixes
* Ensure correct resulting type (floats are contagious)
* Fixed error message duplication between `api:error` and `api:message` fields
* Add specific error handling for common git-for-data error "api:RemoteDiverged"
* Fix string vs atom comparisons when patching enum values (#2141)

# TerminusDB Server v11.2.0-rc2 Release Notes

This marks a substantial release of TerminusDB with support for high precision calculations in the WOQL core, and with alignment to JSON, letting clients handling native JSON with high precision.

## Enhancements

* xsd:decimals are now normalized (2 and 2.0 are the same) fixing #2242
* greater, less and eq require commensurable types to compare (#2225)
* Auto optimizer plugin is now included by default for continuous performance

## Maintenance and bug fixes
* Further improvements to the build system
* group_by with decimals works as intended again (#2094)

# TerminusDB Server v11.2.0-rc1 Release Notes

## Enhancements
* Rationals are now used by default for all calculations (#128)
* JSON output is now consistent between WOQL, Document API and GraphQL:
  * Numbers are outputed as number, arbitrary size, capped at 20 decimals
* Dashboard component has been discontinued. A deprecation notice is shown at `/dashboard` with instructions for legacy usage. See [dashboard docs](https://terminusdb.org/docs/dashboard) for full documentation (#2238)

# TerminusDB Server v11.1.17 Release Notes

Thanks to new contributors @axefrog, @dfrnt-SigmundFuchs, and existing contributors @alexander-mart, @hoijnet. Version 11.1.15-16 were not fully released due to changes in the build system.

## Enhancements
* Ensure consistent WOQL AST with DeletedTriple and DeletedQuad (#2171)
* Fix docker-compose file, make the project start (#1939, #2051, #2162)
* Fix WOQL path delimiter issue (#2175)
* Documentation updates: new url, punctuation (#2169, #2170)
* Removed deprecated dashboard and reduced image size (#2192)

## Maintenance and bug fixes

* Fix GraphQL mutations (_insertDocument, _replaceDocument in #2174)
* Prevent crash due to improper handling of invalid cookies warning (#2216)
* Major upgrade of swipl from 9.0 to 9.2 (#2162)
* Add now handling SIGINT and SIGTERM for clean shutdown
* Numerous build system improvements ([full changelog](https://github.com/terminusdb/terminusdb/compare/v11.1.14...v11.1.16))
* Numerous library versions bumped ([full changelog](https://github.com/terminusdb/terminusdb/compare/v11.1.14...v11.1.16))

## Other
* Add missing dependencies to build process (#2153)

# TerminusDB Server v11.1.14 Release Notes

## Bug fixes
- Library updates and fixing build issues, minor release

# TerminusDB Server v11.1.13 Release Notes

## Enhancements
- Change to reflect new behaviour in swipl pack
- Removed TerminusCMS from README.md
- Update README.md
- README copy of clarification note about OPENAI_KEY not being mandatory
- Correction of the environment-variable in docker-compose.yml

## Bug Fixes
- Issue/2135 double content length, fixes #2135
- Sync with upstreams tus to fix to duplicated Content-Length header
- Reverse datetime order

# TerminusDB Server v11.1.12 Release Notes
## Enhancements
- Initial support for building with SWI-Prolog 9.2
- WOQL endpoint can now return streaming data (undocumented)
- WOQL endpoint can now take a library of WOQL parametric queries for use in complex queries
- Endpoints that take a graph resource can now take ordinary collection resources, optionally followed by '/schema' or '/instance' (the default)

## Bug Fixes
- Internal WOQL graph was being recreated every startup
- Looking up a single document that doesn't exist returned an error
- WOQL Dictionary templates were considered unbound when only partially filled in
- Edge condition in delta rollup dictionary translation triggered rust panics in deletion

## Other
- Changed query optimization to opt-in and disabled by default

# TerminusDB Server v11.1.11 Release Notes

## Enhancements
* Improved query cost estimations.
* Added "pin" which allows queries to be fixed during query reordering.

## Bug Fixes
* Improved test coverage of WOQL query optimizations significantly
* Fixed bug in `Eval` field order in WOQL.json and internal definitions.
* Fixed `Length` mode description
* Added `LexicalKey` and `HashKey` to definitions.
* Fixed lt/le behaviour in GraphQL (typo in code).

# TerminusDB Server v11.1.10 Release Notes

## Enhancements
* WOQL AST parser now infers types for values
* Changing '@metadata' or '@documentation' is now interpreted as a 'weakening' operation and will generate a migration
* document endpoint can now delete all documents of a type
* speed up deletions

# TerminusDB Server v11.1.9 Release Notes
## Enhancements
* path patterns in GraphQL can now have whitespace

## Bug fixes
* Fixes for reordering in query cost

# TerminusDB Server v11.1.8 Release Notes
## Enhancement
* Speed up db listing
* Add db list by organization
* Query cost estimations are more robust, and modalities are now used
  in reordering and enforced by the query compiler.

## Bug fixes
* Added type tracking of GraphQL names so that renaming bugs are rare
* Fix bug in indexing which caused GraphQL failure on embedding construction
* Add optimization flag to ask: now by default optimization does not take place

# TerminusDB Server v11.1.7 Release Notes
## Bug fixes
* More robust string conversions in graphql (#2010)
* Fix regression in index document endpoint (#2011)

# TerminusDB Server v11.1.6 Release Notes
## Bug fixes
* Fixed filtering over collections
* Fixed a GraphQL renaming bug which affected prefixed classes
* Fixed a GraphAL renaming bug in subsumption / class hierarchies
* Schema document for cardinalities now reflects documentation
  (returning `@min_cardinality` `@max_cardinality`)
* Return a more understandable error when attempting to replace a
  normal document with a JSON document.

## Enhancement
* GraphQL queries now anchor on values if they are presented in the
  filter.

# TerminusDB Server v11.1.5 Release Notes
## Bug fixes
* Schema changes no longer trigger errors on bare IRIs such as foreigns
* WOQL words that take a dictionary were broken due to query reordering
* Query reordering now respects regex operator modality

## Experimental
* GraphQL now has queries and mutations for the document API

# TerminusDB Server v11.1.4 Release Notes
## Bug fixes
* Fix query reordering for not and get document
* Document retrieval will now retrieve foreigns as bare IRIs
* GraphQL didn't work with backlinks when prefixes were involved
* The amount of work document retrieval is allowed to do per document is now limited, mitigating resource exhaustion

# TerminusDB Server v11.1.3 Release Notes
## Bug fixes
* Foreign types interact properly with collections now
* Document retrieval now always cycle detects

## Enhancements
* Unfoldable can now be used with cyclical types

## New
* Flag `merge_repeats` on document insert merges all inserts for the same id into a single document.

# TerminusDB Server v11.1.2 Release Notes

## Bug fixes
* GraphQL enum names were not mapped to their proper IRI format in some cases
* Server URI in container dashboard is no longer hardcoded

## Enhancement
* WOQL Query order of execution has been improved
* Sped up path traversal
* Schema migrations now support making classes abstract and/or unfoldable

## New
* New flag `merge_repeats` in document interface insert that merges documents with the same id


# TerminusDB Server v11.1.1-1 Release Notes

Very minor hotpatch release to include the new local dashboard.

## New

* New dashboard version (v6.0.9) which includes various fixes and enhancements, like the ability
  to properly close pull requests.

# TerminusDB Server v11.1.1 Release Notes

This release introduces a docker-compose deployment method which gets you all components of a fully-featured terminusdb setup:
* TerminusDB - the main database.
* VectorLink (experimental) - a database sidecar dedicated to storing, indexing and retrieving vectors by similarity, used for AI-enhanced search.
* terminusdb-change-request-api - an API for working with change requests.
* Terminusdb-dashboard - our dashboard for managing terminusdb, which now experimentally supports AI search and change requests.

Beyond that, this version brings various fixes and enhancements to our GraphQL support, our schema checking and migrations, and the document interface. Please read the detailed list below.

## Bug fixes
* multi-level graphql hierarchies were not always returning all objects.
* properties with prefixes didn't work properly in graphql.
* graphql reverse links did not work with sanitized names.
* graphql incorrectly filtered out 'id' from user-defined types.

## New

* docker-compose now comes bundled with vectorlink, local dashboard and pull request API.
* properties can now be inherited from multiple superclasses, and even redefined in a subclass, as long as they form a type-compatible hierarchy. The strictest form is actually applied. If the subclass defines a property that is not at least as strict as what was defined in the supers, this results in a schema error.
* graphql can now be made to not return subsumptions through the generated `include_children` argument.
* new environment variable `TERMINUSDB_TRUST_MIGRATIONS` will ensure that instance data is not re-checked when schemas change due to migrations, as migrations should in principle not result in any errors. As the migration feature is still relatively new, the default here is false, meaning that without this environment variable, all schema changes result in a recheck of all existing instance data. In the future, this default will likely change.

## Enhancements

* schema migration scripts now support changes to class hierarchies and key strategies.
* the graphql engine now keeps a small cache around of recent schemas to speed up repeated queries.

## Experimental

* graphql filters now support deep matches on IDs.
* document API has a new parameter `ids` on GET allowing you to submit a list of documents to retrieve at once.

# TerminusDB Server v11.1.0 Release Notes

## Bug fixes

* Fix ordering of graphql stringy numbers
* Adding type information to decimals
* Adding a correct diff using out of band value
* Prevent reserved words in GraphQL from being used
* Fix loading of triples

## New

* Add support for the TerminusDB semantic indexer for AI search capabilities
* Add ability to merge base layers with the `concat` command

## Enhancement

* Reduced memory usage
* Remove Google Analytics in Dashboard

# TerminusDB Server v11.0.6 Release Notes

## Bug fixes
* Unused optional properties would cause GraphQL to fail
* Enums were not working properly for collection types in GraphQL
* Incorrect version checking on system graphs caused superfluous graph updates on startup
* Modifications of classes with `@oneOf` would leave stale objects in the schema graph
* Diffing sets now works
* Fix error reporting when pushing nonexistent remotes
* GraphQL did not work properly with `@oneOf` properties
* Memory leak in document API
* Crash when processing several compressed requests in the same session

## New
* On schema modifications, a migration will be inferred when possible.
* New options added to document interface
** `allow_destructive_migration`: Allow for inference of migrations that will also modify instance data. If set, the schema modification will also automatically transform any instance objects already in the database.
** `require_migration`: This will cause the request to fail for schema changes for which no migration can be inferred.

## Enhancement
* diff endpoint now has `start` and `count` options for paged results
* Improve memory footprint when retrieving lots of documents through the document API
* Support JSON objects in GraphQL

# TerminusDB Server v11.0.5 Release Notes
## Bug fixes
* diff endpoint was mishandling subdocuments

# TerminusDB Server v11.0.4 Release Notes
## New
* New history API to find out when an object changed

## Enhancement
* Keep loaded layers in an LRU cache for faster repeated queries
* Optimize will now also optimize schema layers
* Improved memory use during commits and squashes

## Experimental
* New endpoint for schema migrations which also transforms existing data
* Support updating a schema from a target branch as long as there is a migration

# TerminusDB Server v11.0.3 Release Notes

## Bug fixes

* Prevent early failure on full schema replace where id is missing
* Support stringy filters on all stringy types, not just strings
* Return 204 on doc delete (and disable chunking for non-gets)
* Fix inversion naming issue. This causes issues when using non-standard GraphQL class names

## New

* Adding Patch Endpoint for Resources
* Implement pinned organization ENV variable to keep data products of whole organizations/teams in memory

# TerminusDB Server v11.0.2 Release Notes

## Bug fixes
* On replace, schema documentation entities were not cleaned up properly
* Fix support for ne (not equal) operator in graphql

# TerminusDB Server v11.0.1 Release Notes

## Backwards-incompatible changes
* Document replacement allowed insertion of nested documents, even
  without the create option specified. We decided that this was a bug,
  and made it so that this now errors, unless the create option is
  specified. This is backwards-incompatible, but we believe that this
  is the correct behavior. If your code relies on nested documents
  being inserted, make sure you specify the create option. Note that
  this is just about nested documents which are top-level
  types. Subdocuments are not affected.

## New

* Introduced support for a grpc label store as an alternative to file-based label lookup [terminusdb-labs/terminusdb-grpc-labelstore](https://github.com/terminusdb-labs/terminusdb-grpc-labelstore)
* Implemented local clone
* Implement user impersionation in the CLI tool
* Added a pre-commit hook to allow implementation of custom schema validations

## Enhancements

* Pinned system schema graph so it is only loaded once
* Reduced amount of hash roundtrips for newly generated passwords to speed up login
* Disabled authentication on the ok endpoint for faster roundtrip
* Removed default SWI-Prolog HTTP server welcome message
* Improved db list speed

## Bug fixes
* Fixed startup message when no store is present
* Ensured that all users automatically have all capabilities of anonymous
* Delete the stale database if a clone fails
* Fix SSL issues in fetch and push: newer version of openssl errors when a connection is closed unexpectedly
* Fix accidental insertion of duplicate nested documents
* Fixed GYear support

# TerminusDB Server v11.0.0 Release Notes

## Backwards-Incompatible Changes

* This release changes the storage format of TerminusDB. After
  installing this version, you will also need to upgrade your storage
  directory, or the server will not start. A conversion tool is
  provided at
  [terminusdb-10-to-11](https://github.com/terminusdb/terminusdb-10-to-11). This
  is also bundled with
  [terminusdb-bootstrap](https://github.com/terminusdb/terminusdb-bootstrap).
* TerminusDB 11 now responds to `xsd:integer`, `xsd:decimal`, and all
  of the unbounded sub-types of these two objects in the document
  interface with strings. This is because many (even most) JSON
  libraries can not handle arbitrary precision integers, and (few if
  any) can handle arbitrary precision floats. It should still be
  possible to submit documents using integers or floats, but when
  returned they will be strings.

## Enhancements

* New Storage backend
  - Added typed storage for a wide variety of XSD types, reducing
    storage overhead and improving search performance
  - Introduce a layer archive format reducing storage use and latency
    and simplifying interchange.
* GraphQL `_type` added to objects to return the exact rather than subsumed type
* Added `@unfoldable` document flag to frames
* Add `@metadata` to frames

## Bug fixes

* Fixed a bug in inverse fields in GraphQL
* Removed extraneous system objects from GraphQL schema
* Improved completeness of GraphQL schema handling
* Added x-method-override header to CORS
* Fixed GraphQL naming bug leading to GraphQL schema crashes

# TerminusDB Server v10.1.11 Release Notes

## Enhancements

* GraphQL now deals with more TerminusDB schemata
* Add JSON formatted logs for welcome message
* Consumer role now has expanded privileges enabling public access for clones
* Context insert/replace now gives a more understandable error
* We now check the store version before startup to prevent version mismatch between server and store during upgrades

## Bug fixes

* Fix JWT lib build
* Expanded error handling for fetch
* WOQL AST was incorrect for some WOQL words which specify the graph
* Fix subsumption in document retrieval
* Fix subsumption in GraphQL retrieval

# TerminusDB Server v10.1.10 Release Notes

## Enhancements
+ Add ability to filter by multiple IDs in GraphQL
* Collections over base types
* Add Graphql backlinks
* Prevent exhaustive list comparisons in diff
* Path queries added to GraphQL

## Bug fixes

* Fix dangling reference check, improves performance on deletion
* Remove TERMINUSDB_LOG_PATH ENV as it caused a crash
* Graphiql is not hardcoded to localhost:6363 anymore
* Avoid framing json metadata

# TerminusDB Server v10.1.9 Release Notes

## Enhancements
+ Add new ENV variable called `TERMINUSDB_DASHBOARD_PATH` to set
  the dashboard path at compile time.

## Bug fixes
+ Fix crash when using some special unicode characters because
  the length of those characters were wrongly calculated.
+ Fix set property inheritance in doc retrieval.

# TerminusDB Server v10.1.8 Release Notes

## Enhancements
+ GraphQL endpoint at localhost:6363/api/graphql/ORG/DB
+ GraphiQL endpoint for testing available at localhost:6363/graphiql/ORG/DB
+ GraphQL automatic loading of Schema in GraphQL schema
+ GraphQL search and retrieval
+ New HEAD call for document endpoint, which makes it easy to check for existence
+ Add ARM64 support
+ New dashboard version: 0.0.10

## Bug fixes
+ Anonymous users now results in an auth with an explicit URI in the systemDB
+ Triple load interface now has better error reporting and is more robust
+ `@metadata` bugs on ingest / exgest fixed for classes.
+ Diff no longer returns explicit IDs for subdocuments, and does not compare IDs
+ sys:Unit now interacts correctly with Option

# TerminusDB Server v10.1.7 Release Notes

## Bug fixes
+ Better serialization/deserialization of Prolog strings, prevents
  crashes on unexpected characters
+ Fix group\_by query in dashboard
+ Fix time travel in dashboard
+ Fix bad parsing of xsd:Name
+ Fix corrupted data products on wrong prefixes

## Enhancements
+ Add new Dashboard version
+ Add xsd:Name and xsd:anyUri property type support in dashboard
+ Use new terminusdb-client version in dashboard

# TerminusDB Server v10.1.6 Release Notes

## Bug fixes
+ Escaped characters in json documents were escaped twice

# TerminusDB Server v10.1.5 Release Notes

## Enhancements
+ Trig files can now be loaded directly
+ Improved speed of document retrieval through new rust backend
+ Json responses are now a single line
+ Triple endpoint will now return turtle files if the right Accept header is specified
+ Grant endpoint improved to take names rather than IRIs
+ Squash added to CLI
+ Improve performance of forward references during document insert
+ Document interface can now handle 'reverse links' where subdocuments specify how they link back to their document, rather than the other way around

## Bug fixes
+ Fixed inheritance of multi-language documentation
+ Fixed handling of literals with language tags
+ Db name length is now validated properly before database creation is attempted
+ Document interface errors from woql are now properly reported
+ Frame endpoint now reports oneof properties properly
+ Fix woql typeof
+ Prefixes are now more properly recognized, allowing use of colons in contracted IRIs
+ Proper error reporting on diff
+ Better error handling for log
+ Captures didn't work in full replace

# TerminusDB Server v10.1.4 Release Notes

## Enhancements

+ New version of TerminusDB dashboard
+ Add multilanguage support in schemas
+ Add free (untyped) JSON metadata to classes

## Bug fixes

+ Fix serious performance regression (https://github.com/terminusdb/terminusdb/pull/1401)
+ Fix JSONDocument type is not linkable from Option, Set, List, Array (issue #1278)

# TerminusDB Server v10.1.3 Release Notes

## Enhancements

+ Pretty print lists
+ Better error messages
+ Add count option to `terminusdb log`
+ Users can now cast strings to 'sys:Top' in WOQL allowing them to
  treat a string as a node in the graph.

## Bug fixes

+ Improved error handling
+ Fixed password change bug, where a user would lose its capabilities when password changed.
+ Fix bug in WOQL inserting typed lists. (#1349)
+ Fix IANA code recognition
+ Fix read lock errors
+ Check inheritance of non-existing classes

# TerminusDB Server v10.1.2 Release Notes

## Enhancements
+ Added data product and user management dashboard
+ Speed up for raw JSON processing, especially large arrays
+ User Management Endpoints added
+ OpenAPI Specification of Endpoints expanded and added to source
+ Allow configurable name in JWT
+ Classes can be marked unfoldable, to get default unfolding of
  trees. Classes which have circularities leading to infinite
  unfoldings, will give an error
+ Added api/log route, so that history of a data product can be obtained
+ Added api/list and `terminusdb db list` to CLI to list databases with enhanced
  metadata display
+ Branches can be diffed by name, rather than commit now.
+ Added `terminusdb db update` to CLI
+ Added `terminusdb reset` to CLI

## Bug fixes
+ Referential integrity checking over-conservatism fixed
+ Raw JSON can now be used in containers (Lists, Sets, Arrays)
+ Path queries with path{n,m} fixed to be more forgiving about n and m
  arguments (strings will be parsed as ints)
+ Various error handling improvements to CLI
+ Fixed bug in enum checking of containers (Lists, Sets, Arrays)
+ Fixed enum inference to allow full enum URI

## Other
+ DB_SPEC explained in man page

# TerminusDB Server v10.1.1 Release Notes

## Enhancements
+ Added snap distribution
+ CLI query and log commands can now output as json
+ CLI apply command added for applying patches
+ Document ID list returned in various CLI commands made to print in a uniform way

## Bug fixes
+ CLI branch command fixed
+ CLI doc command query switch fixed
+ CLI diff argument processing fix
+ Fix inference subsumption order
+ Resolved double dependency on tokio in store backend
+ Fix -c flag on CLI document replace

## Other
+ Integration test suite refactored

# TerminusDB Server v10.1.0 Release Notes

## Enhancements
+ Change default query thread count to number of hardware threads
+ Opening a layer no longer uses a read lock. Locks are now only used for
  writes.
+ Insert and query arbitrary JSON documents as either top-level documents or as
  subdocuments.

## Other
+ Improve the build process by reducing duplication between Makefile and
  Dockerfile. Use DOCKER_BUILDKIT=1 to support building the enterprise
  distribution and to speed up the build.

# TerminusDB Server v10.0.25 Release Notes

## Bug fixes
+ Fix cost calculations to make a more accurate diff
+ Add missing error-checking on database creation
+ Halt on closed user output in the CLI
+ Handle empty environment variables in the CLI
+ Fix WOQL using so resolution works on absolute descriptors
+ Improve robustness of CLI commands:
  - clone
  - push
  - pull
  - query

## Enhancements
+ Replace elaboration with type inference in the document interface
+ Add squash commit to apply the diff between two commits to a branch
+ Add explicit copy to diff
+ New CLI commands:
  - diff
  - log
  - doc delete
  - doc replace
+ New CLI command flags:
  - doc insert: --full-replace
  - doc get: many new flags

## Other
+ Integrate `terminus_store_prolog` directly into TerminusDB

# TerminusDB Server v10.0.24 Release Notes
## Bug fixes
+ full_replace on schemas ignored newly submitted prefixes
+ For push operations, TUS will now submit proper Content-Length header

## Enhancements
+ CLI tool now has a --version flag that reports the version

# TerminusDB Server v10.0.23 Release Notes
## Bug fixes
+ Fix full_replace flag handling of duplicate IDs
+ Push can now overwrite a remote branch if this remote branch has no commits
+ Ensure that push, pull, fetch and clone all work with TerminusX

## Enhancements
+ Refactor full_replace to reuse code path with normal insert
+ Support chunked document retrieval
+ Document interface no longer has a timeout
+ Update build instruction documentation
+ Improved integration tests to run CLI tests without deleting an existing store

# TerminusDB Server v10.0.22 Release Notes
## Enhancement
+ Speed improvement to document interface
+ Add WOQL document templates to simplify inserting and updating documents via
  WOQL
+ Add JSON diff between objects and commits

## Other
+ Make unit tests run concurrently properly

# TerminusDB Server v10.0.21 Release Notes
## Bug fixes
+ Fix to allow optional `@comment` in `@documentation`

## Enhancement
+ Add `@context` to class frames
+ Add preliminary support for Content-Encoding compression to some endpoints
+ Minor speedup in document insertion

# TerminusDB Server v10.0.20 Release Notes
## Bug fixes
+ Fix: Forward id capture was capturing unexpanded ID

## Enhancement
+ Introducing cardinality type family

## Other
+ Various CI fixes to run unit tests properly

# TerminusDB Server v10.0.19 Release Notes
## Other
+ Use default user and password for tests
+ Use environment variable for CLI tests

# TerminusDB Server v10.0.18 Release Notes
## Bug fixes
+ Fix QueryResource post and url
+ Fix operation id logging so nothing gets wrapped in quotes
+ Fix WOQL document updates with random key type
+ Type definitions with type families are now properly checked to ensure their contained type exists
+ More endpoints now properly report errors when the database does not exist
+ Unit type handling is now more robust

## Enhancement
+ upgrade SWI-prolog to 8.4.2 in the docker container
+ Info endpoint reports the hash of the commit terminusdb was built with
+ On startup, TerminusDB now reports its version number
+ Common data layers are now pinned in memory

## Other
+ Added benchmark tests
+ Added CLI tests

# TerminusDB Server v10.0.17 Release Notes
## Bug fixes
+ Fix valuehash generation for multidimensional arrays
+ Fix patch cost calculations
+ Cardinality failure on inherited tagged union in combination with optional

## Enhancement
+ Allow optional comment on db creation

## Other
+ Removed message api endpoint
+ Moved various unit tests into the integration tests

# TerminusDB Server v10.0.16 Release Notes
## Enhancements
+ Patch and diff api endpoints
+ Multi-dimensional arrays
+ Data version header is now returned and accepted
+ Various improvements to error messages

## Bug fixes
+ Id capture did not work properly with transaction retries

# TerminusDB Server v10.0.15 Release Notes
## Bug fixes
+ id capture did not work with document arrays
+ subdocuments could be submitted as root documents

# TerminusDB Server v10.0.14 Release Notes
## New
+ id capture: during document insert and replace, it is now possible
  to capture an id and then refer to it in another document, allowing
  for easy document linking

# TerminusDB Server v10.0.13 Release Notes
## Bug fixes
+ utf-8 handling is now the default for json input
+ enums could not be documented
+ schema endpoint did not work properly with enums and `@oneOf`
+ floats could not be queried

## Enhancement
+ New flag compress_ids replaces prefixed. prefixed deprecated but
  retained for backwards compatibility.
+ schema endpoint will now return all types if none is specified
+ new environment variables `TERMINUSDB_INSECURE_USER_HEADER_ENABLED`
  and `TERMINUSDB_INSECURE_USER_HEADER`. if the enabled header is set
  to true, the content of the given header will be interpreted as
  containing the authenticated user, with no further authentication
  checks taking place. This can be used to plug in an external
  authentication mechanism.
+ Upgraded to the latest version of SWI-Prolog

# TerminusDB Server v10.0.12 Release Notes
## Bug fixes
+ Query parameter is ignored.
+ Type parameter is ignored for queries.
+ Subsumption check between specified type and match document type is reversed.

# TerminusDB Server v10.0.11 Release Notes
## New
+ `@oneOf` property in type definitions for disjoint properties as a
  generalization of tagged unions.

## Bug fixes
+ Cardinality bug fixes.
+ More robust request parameter checking.

## Enhancements
+ Frame generation can now generate frames for all classes at once.
+ Speed improvements in schema checking.
+ Tagged unions can now be inherited.

# TerminusDB Server v10.0.10 Release Notes

## Bug fixes
+ Improved handling of '@id' and '@type' for strange, non string
  values.

## Enhancements
+ Optimizations to improvement performance of the document interface.
+ Document paths now include an "any-forward" and "any-backward" by
  omiting the predicate from the 'PathPredicate' or 'InversePathPredicate'
+ Insert or Update functionality added to the document interface.
  which allows updating or inserting.

# TerminusDB Server v10.0.9 Release Notes
## Bug fixes
+ References to documents were dropped on document replacement
+ booleans handled incorrectly in document interface

## Enhancements
+ Improvements to error reporting
+ Speed improvements to schema checking

# TerminusDB Server v10.0.8 Release Notes
## New
+ Performance enhancements to document interface
+ Better transaction retry back-off parameters
+ New integration tests to improve correctness checking in CI

## Bug fixes
+ Schema document deletion bug fixed
+ Better error handling
+ More complete handling of JSON-LD format
+ Fixed WOQL IsA handling
+ Fixed behaviour of some WOQL update words

# TerminusDB Server v10.0.7 Release Notes
## Bug fixes
+ Enum triples were not properly type-checked
+ Authorization issues with graph filters
+ Document queries could not search for enums and uris

## Other
+ Remove obsolete code concerning unmaintained console

# TerminusDB Server v10.0.6 Beta Release Notes
## Bug fixes
+ Fix appimage build
+ Better error handling

# TerminusDB Server v10.0.5 Release Notes
## Bug fixes
+ Update version number in info

# TerminusDB Server v10.0.4 Release Notes
## New
+ New header `X-Operation-ID` for submitting an operation id which is included in json log records made during a request
+ All json log records made during a request now contain a requestId field
+ All authentication attempts are now logged

## Bug fixes
+ Wrong version reported in the info endpoint
+ Key values not normalized properly in id generation
+ New empty branches have no context object
+ Banner message prints weekday locale-dependent in otherwise english message
+ Banner message prints server name incorrectly

# TerminusDB Server v10.0.3 Release Notes
## New
+ Logging backend has been replaced with structured logging

## Bug fixes
+ Floats not marshalled correctly
+ Fallback route handler for unknown paths
+ Improved error reporting

# TerminusDB Server v10.0.2 Release Notes

## New
+ Enable keys with collections or optional fields
+ Include release management document

## Bug fixes
+ Better managment of keys and key error reporting

# TerminusDB Server v10.0.1 Release Notes

## Bug fixes

+ Numerous bug fixes
+ Error reporting improvements

# TerminusDB Server v10.0.0 Release Notes

## New
+ JSON schema interface - build schemas using a simple JSON format.
+ Radically simplified document interface - you can insert, update and query JSON documents.
+ JSON documents can refer to other documents in the graph.

## Bug fixes

+ Improvements to datatype coverage and correctness.

## Backwards-Incompatible Changes

+ TerminusDB no longer supports OWL schema validation.
+ The WOQL JSON interchange format has changed to enable WOQL documents to be savable and retrievable from within TerminusDB.

# TerminusDB Server v4.2.3 Release Notes

## New

+ Use new Rust-Prolog bridge for storage backend

# TerminusDB Server v4.2.2 Release Notes

## New

+ Add new TerminusDB console with performance improvements

# TerminusDB Server v4.2.1 Release Notes

## New

+ Coverage of all xsd types in casting, JSON-LD and storage
+ TypeOf now allows you to get the type of languages or nodes (as 'owl:Thing')
+ Expose internal RandomIdgen for generating unique URIs
+ New startup flag (--memory) to start TerminusDB in memory mode, without persistent storage
+ Optimized database listing, added JSON output in command line
+ Added memory only mode for non-persistent TerminusDB instances
+ Speed improvement for `terminusdb list`
+ Clearer errors

## Bug fixes

+ Improved robustness of casting.
+ Fix round-trip of dates and integers in Turtle
+ Throw error if no csv of the given name exists when using get_csv
+ Correct super-user permission scoping for various actions
+ Correct race condition in optimize for system graph and meta graph
+ Add imprecise rollups to avoid crash on poorly specified boundaries
+ Fixed organization filter being too strict

# TerminusDB Server v4.2.0 Release Notes

## New

+ Large data transfers over TUS protocol
+ Delta rollups are now used for more graph types
+ Optimize utilizes an exponential rollup strategy
+ Document interface with CRUD actions
+ Support for adding JSON documents
+ New frame for adding class choices
+ New branch management actions: squash, reset, delete, optimize
+ Refresh button to reload data in table

## Bug fixes

+ Casting fixes
+ Improve error reporting in user creation
+ Improve robustness of transaction retry
+ Fix cardinality calculation for subproperties
+ Fixed problem with prefixes parameter in query panel

## Changes

+ Switch to google cdn
+ Various speedups

## Improvements

+ Improved speed of database storage size calculation


# TerminusDB Server v4.1.1 Release Notes

## New

+ Add rpm build
+ Optimize uses delta rollups

## Bug fixes

+ JWT support was not working in the compiled binary, it is working now


# TerminusDB Server v4.1.0 Release Notes

## New

+ Add deb repo
+ Multiple witness flag, it allows to return all witnesses of failure during a WOQL query

## Bug fixes

+ Bug in push fixed related to push histories
+ Fix frame logic
+ Fix certificate bug on compiled versions
+ Error response on rebase is fixed


# TerminusDB Server v4.0.0 Release Notes

## New

+ Added "typeof" to WOQL allowing extraction or filtering of types from arbitrary nodes or datapoints
+ Added some CURL connection examples
+ CSV loading and updating
+ Automatic CSV schema generation
+ Allow embedded "usings" with appriopriate expansion of prefixes according to which database is referred to in the using
+ New CLI interface
+ Mac OS version released
+ Model Building Tool

## Bug fixes

+ Fix CORS headers on get request for CSV
+ Fixed handling of dates in typecasting
+ Schema validation error handling improved

# TerminusDB Server v3.0.7 Release Notes

## Bug fixes

+ Fix Windows tray icon error bug

# TerminusDB Server v3.0.6 Release Notes

## Bug fixes

+ Fix subject-object iterator

# TerminusDB Server v3.0.5 Release Notes

This is a feature and bugfix release

## New

+ Add tabling and compilation of schema definitions for faster document access
+ Speed improvements to literal marshalling

## Bug fixes

+ Fix long standing reporting issue on missing classes
+ Increased default stack-size because large packs are stack allocated and can cause stack-overflow on small stacks.
+ Improved determinism in frame code.

# TerminusDB Server v3.0.3 Release Notes

This is a feature and bugfix release

## New

+ Added reverse path queries allowing backwards follow in graph regular expressions for path
+ New word "immediately" which does non-backtracking side-effects
+ Force flag now allows database deletion to work even when database is not finalised
+ Expose additions and removals (deltas) to the WOQL query API

## Bug fixes

+ Add proper handling for rdf:langString

# TerminusDB Server v3.0.0 Release Notes

This is our TerminusDB Server v3 liberation release. We have removed
the masters from our default branching.

## New

+ Reset API allows reseting branch to arbitrary commit
+ Squash API operation now available
+ Default branch is now called main and not master
+ Added much more extensive coverage of API in the api.owl.ttl ontology
+ Fixed some schema errors in woql.owl.ttl
+ Added boolean flag (`all_witnesses`) for returning all or only the first witness from schema checks.
+ Improvements to schema checking. Most large inserts with schema will be 40% faster

## Backwards-Incompatible Changes

+ Default branch will be set to main and not master, so that some
  calls which relied on master being default will fail. This can be
  fixed in all cases by doing a branch operation from master to main.
+ By default only one witness is now returned in WOQL queries in which
  the resulting database violates schema constraints.

## Bug fixes

+ Improved the API for organisation management
+ Improved CORS handling on some calls

# TerminusDB Server v2.0.6 Release Notes

This is largely a bug fix and cleanup release. We focused on improving error handling and code maintanability.

## New

+ Better overall error handling.
+ Extended create db API to allow users to specify whether they want a schema or not.
+ Improved JWT handling for authentication.
+ Added API for role and organisation creation.
+ Extensive work on making capability checking more robust.
+ First draft of auto-generating `.md` files from loaded ontologies.
+ Turtle files can now be read with WOQL.get using "by order of"
  parameter list with three elements.
+ Posted files can now be processed by WOQL.get

## Changes

+ Fixed API endpoint for WOQL.put which allows us to dump to CSV

## Backwards-Incompatible Changes

+ Errors are now largely structured as JSON-LD carrying with them a type which
  is defined in `terminus-schema/api.owl.ttl`. This should make it much easier
  for clients to determine the exact meaning of an error, and allows Error reporting
  to be documented in an ontology.

## Bug fixes

+ Handling of floating point numbers has been improved to stop some spurious type errors.
+ Fixed a utf-8 encoding issue encountered when loading remote csvs.


# TerminusDB Server v2.0.5 Release Notes

## Changes

+ New TerminusDB Console
+ Bug fixes

# TerminusDB Server v2.0.4 Release Notes

## Changes

+ New version of terminusdb-console

# TerminusDB Server v2.0.3 Release Notes

## New

+ Implemented Clone, Push and Pull

## Changes

+ The `TERMINUSDB_SERVER_PUBLIC_URL` environment variable is now ignored. TerminusDB is now fully location-agnostic.
+ Added `TERMINUSDB_SERVER_PACK_DIR` environment variable, determining where swi-prolog packages will be installed.
  This was added to make it easier to offer alternative distributions of TerminusDB in the future.

## Bug fixes

+ CORS handling has been changed to reflect Origin on authenticated requests.

# TerminusDB Server v2.0.2 Release Notes

## New

+ Provide HTTPS support and the ability to set your own certs

## Bug fixes

+ The built-in web console now works on different ports
+ The built-in web console now works on different hosts

# TerminusDB Server v2.0.1 Release Notes

## Bug Fixes

+ Resolution of resource descriptors now attempts to resolve relative
  to the current context before trying to resolve as an absolute path.
+ woql:Size was using a database path predicate which was not imported
  causing it to fail.

# TerminusDB Server v2.0.0 Release Notes

## New

TerminusDB Server now implements databases as a tiered structure which
tracks deltas on collections of graphs. This tiered structure
includes:

+ Meta data graph: Holds information about the local and all remote
  repositories assocated with a given database.
+ Commit Graph: A graph containing information about all commits,
  their authors, a comment, and associated branches.
+ Instance and Schema Graphs: These graphs containing the actual data.

These new structural changes to the underlying store allow users to
perform a number of git-like operations. This includes:

+ Time-travel on databases: You can run queries, browse documents or
  view the schema at any previous commit.
+ Branching: You can branch from any current branch or reference (a
  previous commit).

Several new querying capabilities have been added:

+ Regular path queries allowing the user to query recursively using
  combinations of intermediate predicates resulting in both end-point
  nodes and the particular path as a list of edge objects.
+ Database size and triple count can be queried
+ You can choose a specific resource to query including: the meta-data
  graph, the commit graph, a collection of instance or schema graphs,
  or a particular commit.

## Backwards-Incompatible Changes

+ The storage approach has changed dramatically and so previous
  databases can not be read directly by the new TerminusDB. Upgrades
  require re-ingesting data.

+ The previous version of TerminusDB used JSON as an interchange for
  WOQL ASTs. The current version uses JSON-LD, which is a
  serialisation of RDF. This enables us to store WOQL queries in a
  database and provides a schema documentation of the WOQL query language.

## Bug Fixes

+ Transactional logic in TerminusDB 1.0 had surprising outcomes when
  backtracking over inserts. We currently treat inserts as
  non-backtracking destructive updates.
+ WOQL.when is not required in order to perform updates.<|MERGE_RESOLUTION|>--- conflicted
+++ resolved
@@ -2,7 +2,7 @@
 
 ## Enhancements
 * Add support for new `slice()` operator for WOQL list manipulation 
-<<<<<<< HEAD
+
 * Enabled `dot()` to address parts of `path()` edge variable bindings
 * Document templates now have the internal `type_of()` name of `sys:Dictionary`
 * New `sys:Dictionary` can be typecast from `xdd:json`
@@ -10,8 +10,6 @@
 * Addressing fields in `xdd:json` is now possible using `dot()`
 
 ## Breaking change to ensure consistent behaviour
-=======
->>>>>>> effdc1b8
 * Added `RandomKey` type to WOQL (replaces `RandomIdgen` for consistency)
 * Added `idgen_random()` to JavaScript WOQL client
 * Replaced `random_idgen()` with `idgen_random()` in Python WOQL client
