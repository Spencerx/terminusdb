--- conflicted
+++ resolved
@@ -146,20 +146,8 @@
     nl.
 console_handler(get,Request) :-
     config:index_path(Index_Path),
-<<<<<<< HEAD
-    http_reply(Index_Path
-    read_file_to_string(Index_Path, String, []),
-    write_cors_headers(Request),
-    format("~n~s~n", [String]).
-=======
     write_cors_headers(Request),
     throw(http_reply(file("application/html", Index_Path))).
-
-%%%%%%%%%%%%%%%%%%%% Message Handlers %%%%%%%%%%%%%%%%%%%%%%%%%
-:- http_handler(root(message), cors_catch(message_handler(Method)),
-                [method(Method),
-                 methods([options,get,post])]).
->>>>>>> 9d881fac
 
 :- begin_tests(console_route).
 
@@ -2003,11 +1991,7 @@
 cors_catch(Goal,Request) :-
     catch(call(Goal, Request),
           E,
-<<<<<<< HEAD
-          (   http_log("~n[Exception] ~q~n", [E]),
-=======
           (
->>>>>>> 9d881fac
               customise_exception(E)
           )
          ),
