--- conflicted
+++ resolved
@@ -1,6 +1,3 @@
-<<<<<<< HEAD
-# TerminusDB Server v3.0.4 Release Notes
-=======
 # TerminusDB Server v3.0.5 Release Notes
 
 This is a feature and bugfix release
@@ -16,7 +13,6 @@
 + Improved determinism in frame code.
 
 # TerminusDB Server v3.0.3 Release Notes
->>>>>>> 2bb30444
 
 This is a feature and bugfix release
 
